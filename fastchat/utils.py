--- conflicted
+++ resolved
@@ -173,20 +173,15 @@
     return flagged
 
 
-<<<<<<< HEAD
-def moderation_filter(text, model_list):
-    MODEL_KEYWORDS = ["claude", "gpt-4", "bard", "gemini"]
-=======
 def moderation_filter(text, model_list, do_moderation=False):
     # Apply moderation for below models
-    MODEL_KEYWORDS = ["claude", "gpt", "bard", "mistral-large", "command-r", "dbrx"]
+    MODEL_KEYWORDS = ["claude", "gpt", "bard", "gemini", "mistral-large", "command-r", "dbrx"]
 
     custom_thresholds = {"sexual": 0.3}
     # set a stricter threshold for claude
     for model in model_list:
         if "claude" in model:
             custom_thresholds = {"sexual": 0.2}
->>>>>>> f2e6ca96
 
     for keyword in MODEL_KEYWORDS:
         for model in model_list:
