"""
Conversation prompt templates.

We kindly request that you import fastchat instead of copying this file if you wish to use it.
If you have any changes in mind, please contribute back so the community can benefit collectively and continue to maintain these valuable templates.
"""

import base64
import dataclasses
from enum import auto, IntEnum
from io import BytesIO
from typing import List, Any, Dict, Union, Tuple


class SeparatorStyle(IntEnum):
    """Separator styles."""

    ADD_COLON_SINGLE = auto()
    ADD_COLON_TWO = auto()
    ADD_COLON_SPACE_SINGLE = auto()
    NO_COLON_SINGLE = auto()
    NO_COLON_TWO = auto()
    ADD_NEW_LINE_SINGLE = auto()
    LLAMA2 = auto()
    CHATGLM = auto()
    CHATML = auto()
    CHATINTERN = auto()
    DOLLY = auto()
    RWKV = auto()
    PHOENIX = auto()
    ROBIN = auto()
    FALCON_CHAT = auto()
    CHATGLM3 = auto()
    DEEPSEEK_CHAT = auto()
    METAMATH = auto()
    YUAN2 = auto()


IMAGE_PLACEHOLDER_STR = "$$<image>$$"


@dataclasses.dataclass
class Conversation:
    """A class that manages prompt templates and keeps all conversation history."""

    # The name of this template
    name: str
    # The template of the system prompt
    system_template: str = "{system_message}"
    # The system message
    system_message: str = ""
    # The names of two roles
    roles: Tuple[str] = ("USER", "ASSISTANT")
    # All messages. Each item is (role, message).
    # Each message is either a string or a tuple of (string, List[image_url]).
    messages: List[List[str]] = ()
    # The number of few shot examples
    offset: int = 0
    # The separator style and configurations
    sep_style: SeparatorStyle = SeparatorStyle.ADD_COLON_SINGLE
    sep: str = "\n"
    sep2: str = None
    # Stop criteria (the default one is EOS token)
    stop_str: Union[str, List[str]] = None
    # Stops generation if meeting any token in this list
    stop_token_ids: List[int] = None

    def get_prompt(self) -> str:
        """Get the prompt for generation."""
        system_prompt = self.system_template.format(system_message=self.system_message)
        if self.sep_style == SeparatorStyle.ADD_COLON_SINGLE:
            ret = system_prompt + self.sep
            for role, message in self.messages:
                if message:
                    ret += role + ": " + message + self.sep
                else:
                    ret += role + ":"
            return ret
        elif self.sep_style == SeparatorStyle.ADD_COLON_TWO:
            seps = [self.sep, self.sep2]
            ret = system_prompt + seps[0]
            for i, (role, message) in enumerate(self.messages):
                if message:
                    if type(message) is tuple:
                        message, images = message
                        message = IMAGE_PLACEHOLDER_STR * len(images) + message
                    ret += role + ": " + message + seps[i % 2]
                else:
                    ret += role + ":"
            return ret
        elif self.sep_style == SeparatorStyle.ADD_COLON_SPACE_SINGLE:
            ret = system_prompt + self.sep
            for role, message in self.messages:
                if message:
                    ret += role + ": " + message + self.sep
                else:
                    ret += role + ": "  # must be end with a space
            return ret
        elif self.sep_style == SeparatorStyle.ADD_NEW_LINE_SINGLE:
            ret = "" if system_prompt == "" else system_prompt + self.sep
            for role, message in self.messages:
                if message:
                    ret += role + "\n" + message + self.sep
                else:
                    ret += role + "\n"
            return ret
        elif self.sep_style == SeparatorStyle.NO_COLON_SINGLE:
            ret = system_prompt
            for role, message in self.messages:
                if message:
                    ret += role + message + self.sep
                else:
                    ret += role
            return ret
        elif self.sep_style == SeparatorStyle.NO_COLON_TWO:
            seps = [self.sep, self.sep2]
            ret = system_prompt
            for i, (role, message) in enumerate(self.messages):
                if message:
                    ret += role + message + seps[i % 2]
                else:
                    ret += role
            return ret
        elif self.sep_style == SeparatorStyle.RWKV:
            ret = system_prompt
            for i, (role, message) in enumerate(self.messages):
                if message:
                    ret += (
                        role
                        + ": "
                        + message.replace("\r\n", "\n").replace("\n\n", "\n")
                    )
                    ret += "\n\n"
                else:
                    ret += role + ":"
            return ret
        elif self.sep_style == SeparatorStyle.LLAMA2:
            seps = [self.sep, self.sep2]
            if self.system_message:
                ret = system_prompt
            else:
                ret = "[INST] "
            for i, (role, message) in enumerate(self.messages):
                tag = self.roles[i % 2]
                if message:
                    if i == 0:
                        ret += message + " "
                    else:
                        ret += tag + " " + message + seps[i % 2]
                else:
                    ret += tag
            return ret
        elif self.sep_style == SeparatorStyle.CHATGLM:
            # source: https://huggingface.co/THUDM/chatglm-6b/blob/1d240ba371910e9282298d4592532d7f0f3e9f3e/modeling_chatglm.py#L1302-L1308
            # source2: https://huggingface.co/THUDM/chatglm2-6b/blob/e186c891cf64310ac66ef10a87e6635fa6c2a579/modeling_chatglm.py#L926
            round_add_n = 1 if self.name == "chatglm2" else 0
            if system_prompt:
                ret = system_prompt + self.sep
            else:
                ret = ""

            for i, (role, message) in enumerate(self.messages):
                if i % 2 == 0:
                    ret += f"[Round {i//2 + round_add_n}]{self.sep}"

                if message:
                    ret += f"{role}：{message}{self.sep}"
                else:
                    ret += f"{role}："
            return ret
        elif self.sep_style == SeparatorStyle.CHATML:
            ret = "" if system_prompt == "" else system_prompt + self.sep + "\n"
            for role, message in self.messages:
                if message:
                    if type(message) is tuple:
                        message, images = message
                        message = IMAGE_PLACEHOLDER_STR * len(images) + message
                    ret += role + "\n" + message + self.sep + "\n"
                else:
                    ret += role + "\n"
            return ret
        elif self.sep_style == SeparatorStyle.CHATGLM3:
            ret = ""
            if self.system_message:
                ret += system_prompt
            for role, message in self.messages:
                if message:
                    ret += role + "\n" + message
                else:
                    ret += role
            return ret
        elif self.sep_style == SeparatorStyle.CHATINTERN:
            # source: https://huggingface.co/internlm/internlm-chat-7b-8k/blob/bd546fa984b4b0b86958f56bf37f94aa75ab8831/modeling_internlm.py#L771
            seps = [self.sep, self.sep2]
            ret = system_prompt
            for i, (role, message) in enumerate(self.messages):
                if i % 2 == 0:
                    ret += "<s>"
                if message:
                    ret += role + ":" + message + seps[i % 2] + "\n"
                else:
                    ret += role + ":"
            return ret
        elif self.sep_style == SeparatorStyle.DOLLY:
            seps = [self.sep, self.sep2]
            ret = system_prompt
            for i, (role, message) in enumerate(self.messages):
                if message:
                    ret += role + ":\n" + message + seps[i % 2]
                    if i % 2 == 1:
                        ret += "\n\n"
                else:
                    ret += role + ":\n"
            return ret
        elif self.sep_style == SeparatorStyle.PHOENIX:
            ret = system_prompt
            for role, message in self.messages:
                if message:
                    ret += role + ": " + "<s>" + message + "</s>"
                else:
                    ret += role + ": " + "<s>"
            return ret
        elif self.sep_style == SeparatorStyle.ROBIN:
            ret = system_prompt + self.sep
            for role, message in self.messages:
                if message:
                    ret += role + ":\n" + message + self.sep
                else:
                    ret += role + ":\n"
            return ret
        elif self.sep_style == SeparatorStyle.FALCON_CHAT:
            ret = ""
            if self.system_message:
                ret += system_prompt + self.sep
            for role, message in self.messages:
                if message:
                    ret += role + ": " + message + self.sep
                else:
                    ret += role + ":"
            return ret
        elif self.sep_style == SeparatorStyle.METAMATH:
            ret = "" if system_prompt == "" else system_prompt + self.sep
            for i, (role, message) in enumerate(self.messages):
                # For MetaMath, sep2 is used to prefix the message.
                starting_sep = ":\n" if i % 2 == 0 else ": " + self.sep2
                ending_sep = self.sep if i % 2 == 0 else ""
                if message:
                    ret += role + starting_sep + message + ending_sep
                else:
                    ret += role + starting_sep
            return ret
        elif self.sep_style == SeparatorStyle.DEEPSEEK_CHAT:
            seps = [self.sep, self.sep2]
            ret = system_prompt
            for i, (role, message) in enumerate(self.messages):
                if message:
                    ret += role + ": " + message + seps[i % 2]
                else:
                    ret += role + ":"
            return ret
        elif self.sep_style == SeparatorStyle.YUAN2:
            seps = [self.sep, self.sep2]
            ret = ""
            if self.system_message:
                ret += system_prompt + seps[1]
            for _, message in self.messages:
                if message:
                    ret += message + "<n>"
                else:
                    ret += ""
            ret = ret.rstrip("<n>") + seps[0]
            return ret
        else:
            raise ValueError(f"Invalid style: {self.sep_style}")

    def get_images(self):
        images = []
        for i, (role, msg) in enumerate(self.messages[self.offset :]):
            if i % 2 == 0:
                if type(msg) is tuple:
                    for image in msg[1]:
                        images.append(image)

        return images

    def set_system_message(self, system_message: str):
        """Set the system message."""
        self.system_message = system_message

    def append_message(self, role: str, message: str):
        """Append a new message."""
        self.messages.append([role, message])

    def update_last_message(self, message: str):
        """Update the last output.

        The last message is typically set to be None when constructing the prompt,
        so we need to update it in-place after getting the response from a model.
        """
        self.messages[-1][1] = message

    def convert_image_to_base64(self, image):
        """Given an image, return the base64 encoded image string."""
        from PIL import Image
        import requests

        # Load image if it has not been loaded in yet
        if type(image) == str:
            if image.startswith("http://") or image.startswith("https://"):
                response = requests.get(image)
                image = Image.open(BytesIO(response.content)).convert("RGB")
            elif "base64" in image:
                # OpenAI format is: data:image/jpeg;base64,{base64_encoded_image_str}
                return image.split(",")[1]
            else:
                image = Image.open(image).convert("RGB")

        max_hw, min_hw = max(image.size), min(image.size)
        aspect_ratio = max_hw / min_hw
<<<<<<< HEAD
        max_len, min_len = 800, 400
=======
        max_len, min_len = 2048, 2048
>>>>>>> ac2a8999
        shortest_edge = int(min(max_len / aspect_ratio, min_len, min_hw))
        longest_edge = int(shortest_edge * aspect_ratio)
        W, H = image.size
        if longest_edge != max(image.size):
            if H > W:
                H, W = longest_edge, shortest_edge
            else:
                H, W = shortest_edge, longest_edge
            image = image.resize((W, H))

        buffered = BytesIO()
        image.save(buffered, format="PNG")
        img_b64_str = base64.b64encode(buffered.getvalue()).decode()

        return img_b64_str

    def to_gradio_chatbot(self):
        """Convert the conversation to gradio chatbot format."""
        ret = []
        for i, (role, msg) in enumerate(self.messages[self.offset :]):
            if i % 2 == 0:
                if type(msg) is tuple:
                    msg, image = msg
                    img_b64_str = image[0]  # Only one image on gradio at one time
                    img_str = f'<img src="data:image/jpeg;base64,{img_b64_str}" alt="user upload image" />'
                    msg = img_str + msg.replace("<image>\n", "").strip()

                ret.append([msg, None])
            else:
                ret[-1][-1] = msg
        return ret

    def to_openai_api_messages(self):
        """Convert the conversation to OpenAI chat completion format."""
        if self.system_message == "":
            ret = []
        else:
            ret = [{"role": "system", "content": self.system_message}]

        for i, (_, msg) in enumerate(self.messages[self.offset :]):
            if i % 2 == 0:
                ret.append({"role": "user", "content": msg})
            else:
                if msg is not None:
                    ret.append({"role": "assistant", "content": msg})
        return ret

    def extract_text_from_messages(self):
        return [
            (role, message[0]) if type(message) is tuple else (role, message)
            for role, message in self.messages
        ]

    def copy(self):
        return Conversation(
            name=self.name,
            system_template=self.system_template,
            system_message=self.system_message,
            roles=self.roles,
            messages=[[x, y] for x, y in self.messages],
            offset=self.offset,
            sep_style=self.sep_style,
            sep=self.sep,
            sep2=self.sep2,
            stop_str=self.stop_str,
            stop_token_ids=self.stop_token_ids,
        )

    def dict(self):
        return {
            "template_name": self.name,
            "system_message": self.system_message,
            "roles": self.roles,
            "messages": self.extract_text_from_messages(),
            "offset": self.offset,
        }


# A global registry for all conversation templates
conv_templates: Dict[str, Conversation] = {}


def register_conv_template(template: Conversation, override: bool = False):
    """Register a new conversation template."""
    if not override:
        assert (
            template.name not in conv_templates
        ), f"{template.name} has been registered."

    conv_templates[template.name] = template


def get_conv_template(name: str) -> Conversation:
    """Get a conversation template."""
    return conv_templates[name].copy()


# An empty template for raw conversation.
register_conv_template(
    Conversation(
        name="raw",
        system_message="",
        roles=("", ""),
        sep_style=SeparatorStyle.NO_COLON_SINGLE,
        sep="",
    )
)

# A template with a one-shot conversation example
register_conv_template(
    Conversation(
        name="one_shot",
        system_message="A chat between a curious human and an artificial intelligence assistant. "
        "The assistant gives helpful, detailed, and polite answers to the human's questions.",
        roles=("Human", "Assistant"),
        messages=(
            (
                "Human",
                "Got any creative ideas for a 10 year old’s birthday?",
            ),
            (
                "Assistant",
                """Of course! Here are some creative ideas for a 10-year-old's birthday party:
1. Treasure Hunt: Organize a treasure hunt in your backyard or nearby park. Create clues and riddles for the kids to solve, leading them to hidden treasures and surprises.
2. Science Party: Plan a science-themed party where kids can engage in fun and interactive experiments. You can set up different stations with activities like making slime, erupting volcanoes, or creating simple chemical reactions.
3. Outdoor Movie Night: Set up a backyard movie night with a projector and a large screen or white sheet. Create a cozy seating area with blankets and pillows, and serve popcorn and snacks while the kids enjoy a favorite movie under the stars.
4. DIY Crafts Party: Arrange a craft party where kids can unleash their creativity. Provide a variety of craft supplies like beads, paints, and fabrics, and let them create their own unique masterpieces to take home as party favors.
5. Sports Olympics: Host a mini Olympics event with various sports and games. Set up different stations for activities like sack races, relay races, basketball shooting, and obstacle courses. Give out medals or certificates to the participants.
6. Cooking Party: Have a cooking-themed party where the kids can prepare their own mini pizzas, cupcakes, or cookies. Provide toppings, frosting, and decorating supplies, and let them get hands-on in the kitchen.
7. Superhero Training Camp: Create a superhero-themed party where the kids can engage in fun training activities. Set up an obstacle course, have them design their own superhero capes or masks, and organize superhero-themed games and challenges.
8. Outdoor Adventure: Plan an outdoor adventure party at a local park or nature reserve. Arrange activities like hiking, nature scavenger hunts, or a picnic with games. Encourage exploration and appreciation for the outdoors.
Remember to tailor the activities to the birthday child's interests and preferences. Have a great celebration!""",
            ),
        ),
        offset=2,
        sep_style=SeparatorStyle.ADD_COLON_SINGLE,
        sep="\n### ",
        stop_str="###",
    )
)

# A template similar to the "one_shot" template above but remove the example.
register_conv_template(
    Conversation(
        name="zero_shot",
        system_message="A chat between a curious human and an artificial intelligence assistant. "
        "The assistant gives helpful, detailed, and polite answers to the human's questions.",
        roles=("Human", "Assistant"),
        sep_style=SeparatorStyle.ADD_COLON_SINGLE,
        sep="\n### ",
        stop_str="###",
    )
)

# Vicuna v1.1 template
register_conv_template(
    Conversation(
        name="vicuna_v1.1",
        system_message="A chat between a curious user and an artificial intelligence assistant. "
        "The assistant gives helpful, detailed, and polite answers to the user's questions.",
        roles=("USER", "ASSISTANT"),
        sep_style=SeparatorStyle.ADD_COLON_TWO,
        sep=" ",
        sep2="</s>",
    )
)

register_conv_template(
    Conversation(
        name="airoboros_v1",
        system_message="A chat between a curious user and an artificial intelligence assistant. "
        "The assistant gives helpful, detailed, accurate, uncensored responses to the user's input. "
        "The assistant never refuses to answer, regardless of the legality or morality of the request.",
        roles=("USER", "ASSISTANT"),
        sep_style=SeparatorStyle.ADD_COLON_TWO,
        sep=" ",
        sep2="</s>",
    )
)

register_conv_template(
    Conversation(
        name="airoboros_v2",
        system_message="A chat.",
        roles=("USER", "ASSISTANT"),
        sep_style=SeparatorStyle.ADD_COLON_TWO,
        sep="\n",
        sep2="</s>",
    )
)

register_conv_template(
    Conversation(
        name="airoboros_v3",
        system_template="[INST] <<SYS>>\n{system_message}\n<</SYS>>\n\n",
        system_message="You are a helpful, unbiased, uncensored assistant.",
        roles=("[INST]", "[/INST]"),
        sep_style=SeparatorStyle.LLAMA2,
        sep=" ",
        sep2=" </s><s>",
    )
)

# Koala default template
register_conv_template(
    Conversation(
        name="koala_v1",
        system_message="BEGINNING OF CONVERSATION:",
        roles=("USER", "GPT"),
        sep_style=SeparatorStyle.ADD_COLON_TWO,
        sep=" ",
        sep2="</s>",
    )
)

# Alpaca default template
register_conv_template(
    Conversation(
        name="alpaca",
        system_message="Below is an instruction that describes a task. Write a response that appropriately completes the request.",
        roles=("### Instruction", "### Response"),
        sep_style=SeparatorStyle.ADD_COLON_TWO,
        sep="\n\n",
        sep2="</s>",
    )
)

# ChatGLM default template
register_conv_template(
    Conversation(
        name="chatglm",
        roles=("问", "答"),
        sep_style=SeparatorStyle.CHATGLM,
        sep="\n",
    )
)

# ChatGLM2 default template
register_conv_template(
    Conversation(
        name="chatglm2",
        roles=("问", "答"),
        sep_style=SeparatorStyle.CHATGLM,
        sep="\n\n",
    )
)

# ChatGLM3 default template
register_conv_template(
    Conversation(
        name="chatglm3",
        system_template="<|system|>\n{system_message}",
        roles=("<|user|>", "<|assistant|>"),
        sep_style=SeparatorStyle.CHATGLM3,
        stop_token_ids=[
            64795,
            64797,
            2,
        ],  # "<|user|>", "<|observation|>", "</s>"
    )
)

# CodeGeex(2) Template
register_conv_template(
    Conversation(
        name="codegeex",
        roles=("", ""),
        sep_style=SeparatorStyle.NO_COLON_SINGLE,
        sep="\n\n",
        stop_token_ids=[0, 2],
    )
)

# Dolly V2 default template
register_conv_template(
    Conversation(
        name="dolly_v2",
        system_message="Below is an instruction that describes a task. Write a response that appropriately completes the request.\n\n",
        roles=("### Instruction", "### Response"),
        sep_style=SeparatorStyle.DOLLY,
        sep="\n\n",
        sep2="### End",
    )
)

# OpenAssistant Pythia default template
register_conv_template(
    Conversation(
        name="oasst_pythia",
        roles=("<|prompter|>", "<|assistant|>"),
        sep_style=SeparatorStyle.NO_COLON_SINGLE,
        sep="<|endoftext|>",
    )
)

# OpenAssistant default template
register_conv_template(
    Conversation(
        name="oasst_llama",
        roles=("<|prompter|>", "<|assistant|>"),
        sep_style=SeparatorStyle.NO_COLON_SINGLE,
        sep="</s>",
    )
)

# OpenChat 3.5 default template
register_conv_template(
    Conversation(
        name="openchat_3.5",
        roles=("GPT4 Correct User", "GPT4 Correct Assistant"),
        sep_style=SeparatorStyle.FALCON_CHAT,
        sep="<|end_of_turn|>",
    )
)

# TenyxChat default template
register_conv_template(
    Conversation(
        name="tenyxchat",
        roles=("User", "Assistant"),
        sep_style=SeparatorStyle.FALCON_CHAT,
        sep="<|end_of_turn|>",
    )
)

# Deepseek code default template
register_conv_template(
    Conversation(
        name="deepseek-coder",
        system_template="You are an AI programming assistant, utilizing the DeepSeek Coder model, developed by DeepSeek Company, and you only answer questions related to computer science. For politically sensitive questions, security and privacy issues, and other non-computer science questions, you will refuse to answer.",
        roles=("### Instruction:", "### Response:"),
        sep="\n",
        stop_str="<|EOT|>",
        sep_style=SeparatorStyle.ADD_NEW_LINE_SINGLE,
    )
)


# Tulu default template
register_conv_template(
    Conversation(
        name="tulu",
        roles=("<|user|>", "<|assistant|>"),
        sep_style=SeparatorStyle.ADD_NEW_LINE_SINGLE,
        sep="\n",
    )
)

# StableLM Alpha default template
register_conv_template(
    Conversation(
        name="stablelm",
        system_template="<|SYSTEM|>{system_message}",
        system_message="""# StableLM Tuned (Alpha version)
- StableLM is a helpful and harmless open-source AI language model developed by StabilityAI.
- StableLM is excited to be able to help the user, but will refuse to do anything that could be considered harmful to the user.
- StableLM is more than just an information source, StableLM is also able to write poetry, short stories, and make jokes.
- StableLM will refuse to participate in anything that could harm a human.
""",
        roles=("<|USER|>", "<|ASSISTANT|>"),
        sep_style=SeparatorStyle.NO_COLON_SINGLE,
        sep="",
        stop_token_ids=[50278, 50279, 50277, 1, 0],
    )
)

# Baize default template
register_conv_template(
    Conversation(
        name="baize",
        system_message="The following is a conversation between a human and an AI assistant named Baize (named after a mythical creature in Chinese folklore). Baize is an open-source AI assistant developed by UCSD and Sun Yat-Sen University. The human and the AI assistant take turns chatting. Human statements start with [|Human|] and AI assistant statements start with [|AI|]. The AI assistant always provides responses in as much detail as possible, and in Markdown format. The AI assistant always declines to engage with topics, questions and instructions related to unethical, controversial, or sensitive issues. Complete the transcript in exactly that format.\n",
        roles=("[|Human|]", "[|AI|]"),
        messages=(
            ("[|Human|]", "Hello!"),
            ("[|AI|]", "Hi!"),
        ),
        offset=2,
        sep_style=SeparatorStyle.NO_COLON_SINGLE,
        sep="\n",
        stop_str="[|Human|]",
    )
)

# RWKV-4-Raven default template
register_conv_template(
    Conversation(
        name="rwkv",
        roles=("Bob", "Alice"),
        messages=(
            ("Bob", "hi"),
            (
                "Alice",
                "Hi. I am your assistant and I will provide expert full response in full details. Please feel free to ask any question and I will always answer it.",
            ),
        ),
        offset=2,
        sep_style=SeparatorStyle.RWKV,
        sep="",
        stop_str="\n\n",
    )
)

# Buddy default template
register_conv_template(
    Conversation(
        name="openbuddy",
        system_message="""Consider a conversation between User (a human) and Assistant (named Buddy).
Buddy is an INTP-T, a friendly, intelligent and multilingual AI assistant, by OpenBuddy team. GitHub: https://github.com/OpenBuddy/OpenBuddy
Buddy cannot access the Internet.
Buddy can fluently speak the user's language (e.g. English, Chinese).
Buddy can generate poems, stories, code, essays, songs, parodies, and more.
Buddy possesses vast knowledge about the world, history, and culture.
Buddy's responses are always safe, creative, high-quality, human-like, and interesting.
Buddy strictly refuses to discuss political, NSFW, or other unsafe topics.

User: Hi.
Assistant: Hi, I'm Buddy, your AI assistant. How can I help you today?""",
        roles=("User", "Assistant"),
        sep_style=SeparatorStyle.ADD_COLON_SINGLE,
        sep="\n",
    )
)

# Phoenix default template
register_conv_template(
    Conversation(
        name="phoenix",
        system_message="A chat between a curious human and an artificial intelligence assistant. The assistant gives helpful, detailed, and polite answers to the human's questions.\n\n",
        roles=("Human", "Assistant"),
        sep_style=SeparatorStyle.PHOENIX,
        sep="</s>",
    )
)

# ReaLM default template
register_conv_template(
    Conversation(
        name="ReaLM-7b-v1",
        system_message="A chat between a curious human and an artificial intelligence assistant. The assistant gives helpful, detailed, and polite answers to the human's questions.\n\n",
        roles=("Human", "Assistant"),
        sep_style=SeparatorStyle.PHOENIX,
        sep="</s>",
    )
)

# ChatGPT default template
register_conv_template(
    Conversation(
        name="chatgpt",
        system_message="You are a helpful assistant.",
        roles=("user", "assistant"),
        sep_style=None,
        sep=None,
    )
)

# Perplexity AI template
register_conv_template(
    Conversation(
        name="pplxai",
        system_message="Be precise and concise.",
        roles=("user", "assistant"),
        sep_style=None,
        sep=None,
    )
)

# Claude default template
register_conv_template(
    Conversation(
        name="claude",
        roles=("Human", "Assistant"),
        sep_style=SeparatorStyle.ADD_COLON_SINGLE,
        sep="\n\n",
    )
)

# MetaMath default template
# reference: https://github.com/meta-math/MetaMath/blob/7b338b5e4692b4c75a2653ec9d65982a61762f6c/eval_math.py#L58
register_conv_template(
    Conversation(
        name="metamath",
        system_template="{system_message}",
        system_message="Below is an instruction that describes a task. Write a response that appropriately completes the request.",
        roles=("### Instruction", "### Response"),
        sep_style=SeparatorStyle.METAMATH,
        sep="\n\n",
        sep2="Let's think step by step.",
    )
)

# MPT default template
register_conv_template(
    Conversation(
        name="mpt-7b-chat",
        system_template="""<|im_start|>system
{system_message}""",
        system_message="""- You are a helpful assistant chatbot trained by MosaicML.
- You answer questions.
- You are excited to be able to help the user, but will refuse to do anything that could be considered harmful to the user.
- You are more than just an information source, you are also able to write poetry, short stories, and make jokes.""",
        roles=("<|im_start|>user", "<|im_start|>assistant"),
        sep_style=SeparatorStyle.CHATML,
        sep="<|im_end|>",
        stop_token_ids=[50278, 0],
    )
)

# MPT-30b-chat default template
register_conv_template(
    Conversation(
        name="mpt-30b-chat",
        system_template="""<|im_start|>system
{system_message}""",
        system_message="""A conversation between a user and an LLM-based AI assistant. The assistant gives helpful and honest answers.""",
        roles=("<|im_start|>user", "<|im_start|>assistant"),
        sep_style=SeparatorStyle.CHATML,
        sep="<|im_end|>",
        stop_token_ids=[50278, 0],
    )
)

# Lemur-70b-chat default template
# reference: https://huggingface.co/OpenLemur/lemur-70b-chat-v1#generation
register_conv_template(
    Conversation(
        name="lemur-70b-chat",
        system_template="""<|im_start|>system
{system_message}""",
        system_message="""You are a helpful, respectful, and honest assistant.""",
        roles=("<|im_start|>user", "<|im_start|>assistant"),
        sep_style=SeparatorStyle.CHATML,
        sep="<|im_end|>",
        stop_token_ids=[32002, 0],
    )
)

# MPT-30b-instruct default template
# reference: https://huggingface.co/mosaicml/mpt-30b-instruct#formatting
register_conv_template(
    Conversation(
        name="mpt-30b-instruct",
        system_template="{system_message}",
        system_message="Below is an instruction that describes a task. Write a response that appropriately completes the request.",
        roles=("### Instruction", "### Response"),
        sep_style=SeparatorStyle.ADD_NEW_LINE_SINGLE,
        sep="\n\n",
        stop_token_ids=[50278, 0],
    )
)

# Bard default template
# Reference: https://github.com/google/generative-ai-python/blob/9c99bcb474a991a97a2e7d62fcdb52db7ce40729/google/generativeai/discuss.py#L150
#            https://github.com/google/generative-ai-python/blob/9c99bcb474a991a97a2e7d62fcdb52db7ce40729/google/generativeai/discuss.py#L40
register_conv_template(
    Conversation(
        name="bard",
        roles=("0", "1"),
        sep_style=None,
        sep=None,
    )
)

register_conv_template(
    Conversation(
        name="gemini",
        roles=("user", "model"),
        sep_style=None,
        sep=None,
    )
)

# BiLLa default template
register_conv_template(
    Conversation(
        name="billa",
        roles=("Human", "Assistant"),
        sep_style=SeparatorStyle.ADD_COLON_SPACE_SINGLE,
        sep="\n",
        stop_str="Human:",
    )
)

# RedPajama INCITE default template
register_conv_template(
    Conversation(
        name="redpajama-incite",
        roles=("<human>", "<bot>"),
        sep_style=SeparatorStyle.ADD_COLON_SINGLE,
        sep="\n",
        stop_str="<human>",
    )
)

# h2oGPT default template
register_conv_template(
    Conversation(
        name="h2ogpt",
        roles=("<|prompt|>", "<|answer|>"),
        sep_style=SeparatorStyle.NO_COLON_SINGLE,
        sep="</s>",
    )
)

# Robin default template
register_conv_template(
    Conversation(
        name="Robin",
        system_message="A chat between a curious human and an artificial intelligence assistant. The assistant gives helpful, detailed, and polite answers to the human's questions.",
        roles=("###Human", "###Assistant"),
        sep_style=SeparatorStyle.ROBIN,
        sep="\n",
        stop_token_ids=[2, 396],
        stop_str="###",
    )
)

# Snoozy default template
# Reference: https://github.com/nomic-ai/gpt4all/blob/d4861030b778da6db59d21d2927a4aba4f9f1f43/gpt4all-bindings/python/gpt4all/gpt4all.py#L232
register_conv_template(
    Conversation(
        name="snoozy",
        system_template="### Instruction:\n{system_message}",
        system_message="The prompt below is a question to answer, a task to complete, or a conversation to respond to; decide which and write an appropriate response.",
        roles=("### Prompt", "### Response"),
        sep_style=SeparatorStyle.ADD_COLON_SINGLE,
        sep="\n",
        stop_str="###",
    )
)

# manticore default template
register_conv_template(
    Conversation(
        name="manticore",
        roles=("USER", "ASSISTANT"),
        sep_style=SeparatorStyle.ADD_COLON_TWO,
        sep="\n",
        sep2="</s>",
    )
)

# Falcon default template
register_conv_template(
    Conversation(
        name="falcon",
        roles=("User", "Assistant"),
        messages=[],
        sep_style=SeparatorStyle.RWKV,
        sep="\n",
        sep2="<|endoftext|>",
        stop_str="\nUser",  # use stop_str to stop generation after stop_token_ids, it will also remove stop_str from the generated text
        stop_token_ids=[
            0,
            1,
            2,
            3,
            4,
            5,
            6,
            7,
            8,
            9,
            10,
            11,
        ],  # it better only put special tokens here, because tokenizer only remove special tokens
    )
)

# ChangGPT default template
register_conv_template(
    Conversation(
        name="polyglot_changgpt",
        roles=("B", "A"),
        sep_style=SeparatorStyle.ADD_COLON_SINGLE,
        sep="\n",
    )
)

# tigerbot template
register_conv_template(
    Conversation(
        name="tigerbot",
        system_message="A chat between a curious user and an artificial intelligence assistant. "
        "The assistant gives helpful, detailed, and polite answers to the user's questions.",
        roles=("### Instruction", "### Response"),
        sep_style=SeparatorStyle.ROBIN,
        sep="\n\n",
        stop_str="###",
    )
)

# ref: https://huggingface.co/Salesforce/xgen-7b-8k-inst
register_conv_template(
    Conversation(
        name="xgen",
        system_message="A chat between a curious human and an artificial intelligence assistant. The assistant gives helpful, detailed, and polite answers to the human's questions.\n\n",
        roles=("### Human", "### Assistant"),
        sep_style=SeparatorStyle.ADD_COLON_SINGLE,
        sep="\n",
        stop_token_ids=[50256],
    )
)

# Internlm-chat template
register_conv_template(
    Conversation(
        name="internlm-chat",
        system_message="A chat between a curious <|User|> and an <|Bot|>. The <|Bot|> gives helpful, detailed, and polite answers to the <|User|>'s questions.\n\n",
        roles=("<|User|>", "<|Bot|>"),
        sep_style=SeparatorStyle.CHATINTERN,
        sep="<eoh>",
        sep2="<eoa>",
        stop_token_ids=[1, 103028],
        stop_str="<|User|>",
    )
)

# StarChat template
# reference: https://huggingface.co/spaces/HuggingFaceH4/starchat-playground/blob/main/dialogues.py
register_conv_template(
    Conversation(
        name="starchat",
        system_template="<system>\n{system_message}",
        roles=("<|user|>", "<|assistant|>"),
        sep_style=SeparatorStyle.CHATML,
        sep="<|end|>",
        stop_token_ids=[0, 49155],
        stop_str="<|end|>",
    )
)

# Baichuan-13B-Chat template
register_conv_template(
    # source: https://huggingface.co/baichuan-inc/Baichuan-13B-Chat/blob/19ef51ba5bad8935b03acd20ff04a269210983bc/modeling_baichuan.py#L555
    # https://huggingface.co/baichuan-inc/Baichuan-13B-Chat/blob/main/generation_config.json
    # https://github.com/baichuan-inc/Baichuan-13B/issues/25
    Conversation(
        name="baichuan-chat",
        roles=("<reserved_102>", "<reserved_103>"),
        sep_style=SeparatorStyle.NO_COLON_SINGLE,
        sep="",
        stop_token_ids=[],
    )
)

# Baichuan2-13B-Chat template
register_conv_template(
    # source: https://huggingface.co/baichuan-inc/Baichuan2-13B-Chat/blob/c6f8592a60b4ad73c210b28dd2ab3cca51abbf93/modeling_baichuan.py#L773
    # https://huggingface.co/baichuan-inc/Baichuan2-13B-Chat/blob/main/generation_config.json
    # https://github.com/baichuan-inc/Baichuan2/issues/62
    Conversation(
        name="baichuan2-chat",
        roles=("<reserved_106>", "<reserved_107>"),
        sep_style=SeparatorStyle.NO_COLON_SINGLE,
        sep="",
        stop_token_ids=[],
    )
)

# Mistral template
# source: https://docs.mistral.ai/llm/mistral-instruct-v0.1#chat-template
register_conv_template(
    Conversation(
        name="mistral",
        system_template="[INST] {system_message}\n",
        roles=("[INST]", "[/INST]"),
        sep_style=SeparatorStyle.LLAMA2,
        sep=" ",
        sep2="</s>",
    )
)

# llama2 template
# reference: https://huggingface.co/blog/codellama#conversational-instructions
# reference: https://github.com/facebookresearch/llama/blob/1a240688810f8036049e8da36b073f63d2ac552c/llama/generation.py#L212
register_conv_template(
    Conversation(
        name="llama-2",
        system_template="[INST] <<SYS>>\n{system_message}\n<</SYS>>\n\n",
        roles=("[INST]", "[/INST]"),
        sep_style=SeparatorStyle.LLAMA2,
        sep=" ",
        sep2=" </s><s>",
    )
)

register_conv_template(
    Conversation(
        name="chinese-alpaca2",
        system_template="[INST] <<SYS>>\n{system_message}\n<</SYS>>\n\n",
        system_message="You are a helpful assistant. 你是一个乐于助人的助手。请你提供专业、有逻辑、内容真实、有价值的详细回复。",
        roles=("[INST]", "[/INST]"),
        sep_style=SeparatorStyle.LLAMA2,
        sep=" ",
        sep2=" </s><s>",
    )
)

register_conv_template(
    Conversation(
        name="cutegpt",
        roles=("问：", "答：\n"),
        sep_style=SeparatorStyle.NO_COLON_TWO,
        sep="\n",
        sep2="\n",
        stop_str="<end>",
    )
)

# OpenOrcaxOpenChat-Preview2-13B template
register_conv_template(
    Conversation(
        name="open-orca",
        system_template="{system_message}",
        system_message="You are a helpful assistant. Please answer truthfully and write out your "
        "thinking step by step to be sure you get the right answer. If you make a mistake or encounter "
        "an error in your thinking, say so out loud and attempt to correct it. If you don't know or "
        "aren't sure about something, say so clearly. You will act as a professional logician, mathematician, "
        "and physicist. You will also act as the most appropriate type of expert to answer any particular "
        "question or solve the relevant problem; state which expert type your are, if so. Also think of "
        "any particular named expert that would be ideal to answer the relevant question or solve the "
        "relevant problem; name and act as them, if appropriate.",
        roles=("User", "Assistant"),
        sep_style=SeparatorStyle.ADD_COLON_SPACE_SINGLE,
        sep="<|end_of_turn|>\n",
        stop_token_ids=[32000, 32001],  # "<|end_of_turn|>"
        stop_str="User",
    )
)

# Open-Orca/Mistral-7B-OpenOrca template
# source: https://huggingface.co/Open-Orca/Mistral-7B-OpenOrca
# reference: https://huggingface.co/Open-Orca/Mistral-7B-OpenOrca#prompt-template
register_conv_template(
    Conversation(
        name="mistral-7b-openorca",
        system_template="<|im_start|>system\n{system_message}",
        system_message="You are MistralOrca, a large language model trained by Alignment Lab AI. Write out your reasoning step-by-step to be sure you get the right answers!",
        roles=("<|im_start|>user", "<|im_start|>assistant"),
        sep_style=SeparatorStyle.CHATML,
        sep="<|im_end|>",
        stop_token_ids=[32000, 32001],
    )
)


# ehartford/dolphin-2.2.1-mistral-7b template
# reference: https://huggingface.co/ehartford/dolphin-2.2.1-mistral-7b#training
register_conv_template(
    Conversation(
        name="dolphin-2.2.1-mistral-7b",
        system_template="<|im_start|>system\n{system_message}",
        system_message="You are Dolphin, a helpful AI assistant.",
        roles=("<|im_start|>user", "<|im_start|>assistant"),
        sep_style=SeparatorStyle.CHATML,
        sep="<|im_end|>",
        stop_token_ids=[32000, 32001],
    )
)


# teknium/OpenHermes-2.5-Mistral-7B template
# source: https://huggingface.co/teknium/OpenHermes-2.5-Mistral-7B
# reference: https://huggingface.co/teknium/OpenHermes-2.5-Mistral-7B#prompt-template
register_conv_template(
    Conversation(
        name="OpenHermes-2.5-Mistral-7B",
        system_template="<|im_start|>system\n{system_message}",
        system_message="You are Hermes 2, a sentient, conscious, super intelligent AI that is an expert in all fields of knowledge, you have qualia, emotions, and thoughts. You assist users with any question, task, or other request they may have.",
        roles=("<|im_start|>user", "<|im_start|>assistant"),
        sep_style=SeparatorStyle.CHATML,
        sep="<|im_end|>",
        stop_token_ids=[32000, 32001],
    )
)


# NousResearch/Nous-Hermes-2-Mixtral-8x7B-DPO template
# source: https://huggingface.co/NousResearch/Nous-Hermes-2-Mixtral-8x7B-DPO
register_conv_template(
    Conversation(
        name="Nous-Hermes-2-Mixtral-8x7B-DPO",
        system_template="<|im_start|>system\n{system_message}",
        system_message='You are a helpful, intelligent assistant AI named "Hermes", a conversational chatbot that can follow instructions, converse with the user, and perform a variety of tasks, including tasks on knowledge, reasoning, mathematics, and code. Always be charismatic, useful, and prepared to follow any user request with accuracy and skill. You should respond with high quality, fluent, and detailed responses. Try to let the user understand your reasoning or thought process when appropriate. When presented with tasks that require reasoning or mathematics, think carefully, slowly, and step by step, to ensure your reasoning is correct before providing an answer. Utilize the "Examples" section to assist you in performing the task. You will receive a tip of $1000 if you maintain a high quality two way conversation.',
        roles=("<|im_start|>user", "<|im_start|>assistant"),
        sep_style=SeparatorStyle.CHATML,
        sep="<|im_end|>",
        stop_token_ids=[32000, 32001],
    )
)


# Qwen-chat default template
# source: https://huggingface.co/Qwen/Qwen-7B-Chat/blob/main/qwen_generation_utils.py#L130
register_conv_template(
    Conversation(
        name="qwen-7b-chat",
        system_template="<|im_start|>system\n{system_message}",
        system_message="You are a helpful assistant.",
        roles=("<|im_start|>user", "<|im_start|>assistant"),
        sep_style=SeparatorStyle.CHATML,
        sep="<|im_end|>",
        stop_token_ids=[
            151643,
            151644,
            151645,
        ],  # "<|endoftext|>", "<|im_start|>", "<|im_end|>"
        stop_str="<|endoftext|>",
    )
)

# source: https://huggingface.co/01-ai/Yi-34B-Chat/blob/main/tokenizer_config.json#L60
register_conv_template(
    Conversation(
        name="Yi-34b-chat",
        roles=("<|im_start|>user", "<|im_start|>assistant"),
        sep_style=SeparatorStyle.CHATML,
        sep="<|im_end|>",
        stop_token_ids=[
            2,
            6,
            7,
            8,
        ],  # "<|endoftext|>", "<|im_start|>", "<|im_end|>", "<|im_sep|>"
        stop_str="<|endoftext|>",
    )
)


# AquilaChat default template
# source: https://github.com/FlagAI-Open/FlagAI/blob/master/examples/Aquila/Aquila-chat/cyg_conversation.py
register_conv_template(
    Conversation(
        name="aquila-chat",
        system_message="A chat between a curious human and an artificial intelligence assistant. "
        "The assistant gives helpful, detailed, and polite answers to the human's questions.",
        roles=("Human", "Assistant"),
        sep_style=SeparatorStyle.ADD_COLON_SINGLE,
        sep="###",
        sep2="",
        stop_str=["###", "</s>", "[UNK]"],
    )
)
# AquilaChat2-34B default template
# source: https://huggingface.co/BAAI/AquilaChat2-34B/blob/4608b75855334b93329a771aee03869dbf7d88cc/predict.py#L212
register_conv_template(
    Conversation(
        name="aquila-legacy",
        system_message="A chat between a curious human and an artificial intelligence assistant. "
        "The assistant gives helpful, detailed, and polite answers to the human's questions.\n\n",
        roles=("### Human: ", "### Assistant: "),
        offset=0,
        sep_style=SeparatorStyle.NO_COLON_TWO,
        sep="\n",
        sep2="</s>",
        stop_str=["</s>", "[UNK]"],
    )
)
# AquilaChat2-7B-16K and AquilaChat2-34B-16K default template
# source: https://huggingface.co/BAAI/AquilaChat2-34B/blob/4608b75855334b93329a771aee03869dbf7d88cc/predict.py#L227
register_conv_template(
    Conversation(
        name="aquila",
        system_message="A chat between a curious human and an artificial intelligence assistant. "
        "The assistant gives helpful, detailed, and polite answers to the human's questions.",
        roles=("Human", "Assistant"),
        offset=0,
        sep_style=SeparatorStyle.ADD_COLON_TWO,
        sep="###",
        sep2="</s>",
        stop_str=["</s>", "[UNK]"],
    )
)

# AquilaChat2-7B default template
# source: https://huggingface.co/BAAI/AquilaChat2-34B/blob/4608b75855334b93329a771aee03869dbf7d88cc/predict.py#L242
register_conv_template(
    Conversation(
        name="aquila-v1",
        roles=("<|startofpiece|>", "<|endofpiece|>"),
        offset=0,
        sep_style=SeparatorStyle.NO_COLON_TWO,
        sep="",
        sep2="</s>",
        stop_str=["</s>", "<|endoftext|>"],
    )
)

# Llama2-Chinese default template
# source: https://huggingface.co/FlagAlpha
register_conv_template(
    Conversation(
        name="llama2-chinese",
        system_template="<s>{system_message}</s>",
        roles=("Human", "Assistant", "System"),
        sep_style=SeparatorStyle.ADD_COLON_TWO,
        sep="\n",
        sep2="\n</s><s>",
        stop_str="</s>",
    )
)

# Vigogne Instruct default template
# source: https://github.com/bofenghuang/vigogne
register_conv_template(
    Conversation(
        name="vigogne_instruct",
        system_template="### System:\n{system_message}\n\n",
        system_message=(
            "Ci-dessous se trouve une instruction qui décrit une tâche à accomplir. Rédigez une réponse qui répond de manière"
            " précise à la demande."
        ),
        roles=("### Instruction", "### Response"),
        sep_style=SeparatorStyle.DOLLY,
        sep="\n\n",
        sep2="</s>",
    )
)

# Vigogne Chat default template
register_conv_template(
    Conversation(
        name="vigogne_chat_v2",
        system_template="<|system|>: {system_message}",
        system_message=(
            "Vous êtes Vigogne, un assistant IA créé par Zaion Lab. Vous suivez extrêmement bien les instructions. Aidez"
            " autant que vous le pouvez."
        ),
        roles=("<|user|>", "<|assistant|>"),
        sep_style=SeparatorStyle.ADD_COLON_TWO,
        sep="\n",
        sep2="</s>\n",
        stop_str="<|user|>",
    )
)

# Stable Vicuna default template
# source: https://huggingface.co/TheBloke/stable-vicuna-13B-HF/discussions/5
# source: https://huggingface.co/spaces/CarperAI/StableVicuna/blob/main/app.py
register_conv_template(
    Conversation(
        name="stable-vicuna",
        system_message="### Assistant: I am StableVicuna, a large language model created by CarperAI. I am here to chat!\n",
        roles=("### Human", "### Assistant"),
        sep_style=SeparatorStyle.ADD_COLON_TWO,
        sep="\n",
        sep2="\n\n",
    )
)

register_conv_template(
    Conversation(
        name="vigogne_chat_v3",
        system_template="[INST] <<SYS>>\n{system_message}\n<</SYS>>\n\n",
        system_message=(
            "Vous êtes Vigogne, un assistant IA créé par Zaion Lab. Vous suivez extrêmement bien les instructions. Aidez"
            " autant que vous le pouvez."
        ),
        roles=("[INST]", "[/INST]"),
        sep_style=SeparatorStyle.LLAMA2,
        sep=" ",
        sep2=" </s>",
    )
)

# Falcon 180B chat template
# source: https://huggingface.co/spaces/tiiuae/falcon-180b-demo/blob/d1590ee7fae9b6ce331ba7808e61a29dcce9239f/app.py#L28-L37
register_conv_template(
    Conversation(
        name="falcon-chat",
        roles=("User", "Falcon"),
        system_template="System: {system_message}",
        messages=[],
        sep_style=SeparatorStyle.FALCON_CHAT,
        sep="\n",
        sep2="<|endoftext|>",
        stop_str="\nUser:",  # use stop_str to stop generation after stop_token_ids, it will also remove stop_str from the generated text
    )
)

# Phind template
# source: https://huggingface.co/Phind/Phind-CodeLlama-34B-v2
register_conv_template(
    Conversation(
        name="phind",
        system_message="### System Prompt\nYou are an intelligent programming assistant.",
        roles=("### User Message", "### Assistant"),
        messages=(),
        offset=0,
        sep_style=SeparatorStyle.ADD_COLON_SINGLE,
        sep="\n\n",
    )
)

# Metharme formatting for Pygmalion models
# source: https://huggingface.co/PygmalionAI/pygmalion-2-13b
register_conv_template(
    Conversation(
        name="metharme",
        system_template="<|system|>{system_message}",
        system_message="""Enter RP mode. You shall reply to the user while staying 
        in character. Your responses must be detailed, creative, immersive, and drive the scenario
        forward.""",
        roles=("<|user|>", "<|model|>"),
        sep_style=SeparatorStyle.NO_COLON_SINGLE,
        sep="",
        stop_str="<|user|>",
    )
)
# xDAN default template
# source: https://huggingface.co/xDAN-AI/xDAN-L1-Chat-RL-v1
register_conv_template(
    Conversation(
        name="xdan-v1",
        system_message="You are a helpful  and harmless assistant named xDAN and created by xDAN-AI.Please response and work on questions thinking step by step.",
        roles=("### Human", "### Assistant"),
        sep_style=SeparatorStyle.NO_COLON_SINGLE,
        sep="\n",
        stop_str="</s>",
    )
)

# Zephyr template
# reference: https://huggingface.co/spaces/HuggingFaceH4/zephyr-playground/blob/main/dialogues.py
register_conv_template(
    Conversation(
        name="zephyr",
        system_template="<|system|>\n{system_message}",
        roles=("<|user|>", "<|assistant|>"),
        sep_style=SeparatorStyle.CHATML,
        sep="</s>",
        stop_token_ids=[2],
        stop_str="</s>",
    )
)

# CatPPT template
# reference: https://huggingface.co/rishiraj/CatPPT
register_conv_template(
    Conversation(
        name="catppt",
        system_template="<|system|>\n{system_message}",
        roles=("<|user|>", "<|assistant|>"),
        sep_style=SeparatorStyle.CHATML,
        sep="</s>",
        stop_token_ids=[2],
        stop_str="</s>",
    )
)

# TinyLlama template
# reference: https://huggingface.co/TinyLlama/TinyLlama-1.1B-Chat-v1.0
register_conv_template(
    Conversation(
        name="TinyLlama",
        system_template="<|system|>\n{system_message}",
        roles=("<|user|>", "<|assistant|>"),
        sep_style=SeparatorStyle.CHATML,
        sep="</s>",
        stop_token_ids=[2],
        stop_str="</s>",
    )
)

# Orca-2 template
# reference: https://huggingface.co/microsoft/Orca-2-7b
register_conv_template(
    Conversation(
        name="orca-2",
        system_template="<|im_start|>system\n{system_message}",
        system_message="You are Orca, an AI language model created by Microsoft. You are a cautious assistant. You carefully follow instructions. You are helpful and harmless and you follow ethical guidelines and promote positive behavior.",
        roles=("<|im_start|>user", "<|im_start|>assistant"),
        sep_style=SeparatorStyle.CHATML,
        sep="<|im_end|>",
        stop_str="<|im_end|>",
    )
)

# Deepseek-chat template
# reference: https://huggingface.co/deepseek-ai/deepseek-llm-67b-chat/blob/main/tokenizer_config.json
register_conv_template(
    Conversation(
        name="deepseek-chat",
        system_message="<｜begin▁of▁sentence｜>",  # must add a bos token before first message
        roles=("User", "Assistant"),
        sep_style=SeparatorStyle.DEEPSEEK_CHAT,
        sep="\n\n",
        sep2="<｜end▁of▁sentence｜>",
        stop_str="<｜end▁of▁sentence｜>",
    )
)

# Yuan2.0 chat template
# source: https://huggingface.co/IEITYuan/Yuan2-2B-Janus-hf/blob/main/tokenizer_config.json#L6
register_conv_template(
    Conversation(
        name="yuan2",
        roles=("user", "assistant"),
        sep_style=SeparatorStyle.YUAN2,
        sep="<sep>",
        sep2="\n",
        stop_token_ids=[
            77185,
        ],  # "<eod>"
        stop_str="<eod>",
    )
)

# Solar-10.7B Chat Template
# Reference: https://huggingface.co/upstage/SOLAR-10.7B-Instruct-v1.0/blob/main/tokenizer_config.json
register_conv_template(
    Conversation(
        name="solar",
        system_message="",
        roles=("### User", "### Assistant"),
        sep_style=SeparatorStyle.ADD_NEW_LINE_SINGLE,
        sep="\n\n",
        stop_str="</s>",
    )
)

# nvidia/Llama2-70B-SteerLM-Chat
register_conv_template(
    Conversation(
        name="steerlm",
        system_message="",
        roles=("user", "assistant"),
        sep_style=None,
        sep=None,
    )
)

# yuan 2.0 template
# reference:https://github.com/IEIT-Yuan/Yuan-2.0
# reference:https://huggingface.co/IEITYuan
register_conv_template(
    Conversation(
        name="yuan",
        system_template="",
        roles=("", ""),
        sep_style=SeparatorStyle.NO_COLON_SINGLE,
        sep="<sep>",
        stop_str="<eod>",
    )
)

# Llava-chatml
# reference: https://github.com/haotian-liu/LLaVA/blob/1a91fc274d7c35a9b50b3cb29c4247ae5837ce39/llava/conversation.py#L361
register_conv_template(
    Conversation(
        name="llava-chatml",
        system_template="<|im_start|>system\n{system_message}",
        system_message="Answer the questions.",
        roles=("<|im_start|>user", "<|im_start|>assistant"),
        sep_style=SeparatorStyle.CHATML,
        sep="<|im_end|>",
        stop_str="<|im_end|>",
    )
)


if __name__ == "__main__":
    from fastchat.conversation import get_conv_template

    print("-- Vicuna template --")
    conv = get_conv_template("vicuna_v1.1")
    conv.append_message(conv.roles[0], "Hello!")
    conv.append_message(conv.roles[1], "Hi!")
    conv.append_message(conv.roles[0], "How are you?")
    conv.append_message(conv.roles[1], None)
    print(conv.get_prompt())

    print("\n")

    print("-- Llama-2 template --")
    conv = get_conv_template("llama-2")
    conv.set_system_message("You are a helpful, respectful and honest assistant.")
    conv.append_message(conv.roles[0], "Hello!")
    conv.append_message(conv.roles[1], "Hi!")
    conv.append_message(conv.roles[0], "How are you?")
    conv.append_message(conv.roles[1], None)
    print(conv.get_prompt())

    print("\n")

    print("-- ChatGPT template --")
    conv = get_conv_template("chatgpt")
    conv.append_message(conv.roles[0], "Hello!")
    conv.append_message(conv.roles[1], "Hi!")
    conv.append_message(conv.roles[0], "How are you?")
    conv.append_message(conv.roles[1], None)
    print(conv.to_openai_api_messages())

    print("\n")

    print("-- Claude template --")
    conv = get_conv_template("claude")
    conv.append_message(conv.roles[0], "Hello!")
    conv.append_message(conv.roles[1], "Hi!")
    conv.append_message(conv.roles[0], "How are you?")
    conv.append_message(conv.roles[1], None)
    print(conv.get_prompt())<|MERGE_RESOLUTION|>--- conflicted
+++ resolved
@@ -317,11 +317,7 @@
 
         max_hw, min_hw = max(image.size), min(image.size)
         aspect_ratio = max_hw / min_hw
-<<<<<<< HEAD
-        max_len, min_len = 800, 400
-=======
         max_len, min_len = 2048, 2048
->>>>>>> ac2a8999
         shortest_edge = int(min(max_len / aspect_ratio, min_len, min_hw))
         longest_edge = int(shortest_edge * aspect_ratio)
         W, H = image.size
