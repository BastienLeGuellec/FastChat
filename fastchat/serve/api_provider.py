"""Call API providers."""

import json
import os
import random
import re
from typing import Optional
import time

import requests

from fastchat.utils import build_logger


logger = build_logger("gradio_web_server", "gradio_web_server.log")


def get_api_provider_stream_iter(
    conv,
    model_name,
    model_api_dict,
    temperature,
    top_p,
    max_new_tokens,
    state,
):
    if model_api_dict["api_type"] == "openai":
        if model_api_dict["vision-arena"]:
            prompt = conv.to_openai_vision_api_messages()
        else:
            prompt = conv.to_openai_api_messages()
        stream_iter = openai_api_stream_iter(
            model_api_dict["model_name"],
            prompt,
            temperature,
            top_p,
            max_new_tokens,
            api_base=model_api_dict["api_base"],
            api_key=model_api_dict["api_key"],
        )
    elif model_api_dict["api_type"] == "openai_assistant":
        last_prompt = conv.messages[-2][1]
        stream_iter = openai_assistant_api_stream_iter(
            state,
            last_prompt,
            assistant_id=model_api_dict["assistant_id"],
            api_key=model_api_dict["api_key"],
        )
    elif model_api_dict["api_type"] == "anthropic":
        if model_api_dict["vision-arena"]:
            prompt = conv.to_anthropic_vision_api_messages()
        else:
            prompt = conv.to_openai_api_messages()
        stream_iter = anthropic_api_stream_iter(
            model_name, prompt, temperature, top_p, max_new_tokens
        )
    elif model_api_dict["api_type"] == "anthropic_message":
        if model_api_dict["vision-arena"]:
            prompt = conv.to_anthropic_vision_api_messages()
        else:
            prompt = conv.to_openai_api_messages()
        stream_iter = anthropic_message_api_stream_iter(
            model_name, prompt, temperature, top_p, max_new_tokens
        )
    elif model_api_dict["api_type"] == "anthropic_message_vertex":
        if model_api_dict["vision-arena"]:
            prompt = conv.to_anthropic_vision_api_messages()
        else:
            prompt = conv.to_openai_api_messages()
        stream_iter = anthropic_message_api_stream_iter(
            model_api_dict["model_name"],
            prompt,
            temperature,
            top_p,
            max_new_tokens,
            vertex_ai=True,
        )
    elif model_api_dict["api_type"] == "gemini":
<<<<<<< HEAD
        prompt = conv.to_openai_api_messages()
=======
        prompt = conv.to_gemini_api_messages()
>>>>>>> d6e34ff7
        stream_iter = gemini_api_stream_iter(
            model_api_dict["model_name"],
            prompt,
            temperature,
            top_p,
            max_new_tokens,
            api_key=model_api_dict["api_key"],
        )
    elif model_api_dict["api_type"] == "gemini_no_stream":
        prompt = conv.to_openai_api_messages()
        stream_iter = gemini_api_stream_iter(
            model_api_dict["model_name"],
            prompt,
            temperature,
            top_p,
            max_new_tokens,
            api_key=model_api_dict["api_key"],
            use_stream=False,
        )
    elif model_api_dict["api_type"] == "bard":
        prompt = conv.to_openai_api_messages()
        stream_iter = bard_api_stream_iter(
            model_api_dict["model_name"],
            prompt,
            temperature,
            top_p,
            api_key=model_api_dict["api_key"],
        )
    elif model_api_dict["api_type"] == "mistral":
        prompt = conv.to_openai_api_messages()
        stream_iter = mistral_api_stream_iter(
            model_api_dict["model_name"], prompt, temperature, top_p, max_new_tokens
        )
    elif model_api_dict["api_type"] == "nvidia":
        prompt = conv.to_openai_api_messages()
        stream_iter = nvidia_api_stream_iter(
            model_name,
            prompt,
            temperature,
            top_p,
            max_new_tokens,
            model_api_dict["api_base"],
            model_api_dict["api_key"],
        )
    elif model_api_dict["api_type"] == "ai2":
        prompt = conv.to_openai_api_messages()
        stream_iter = ai2_api_stream_iter(
            model_name,
            model_api_dict["model_name"],
            prompt,
            temperature,
            top_p,
            max_new_tokens,
            api_base=model_api_dict["api_base"],
            api_key=model_api_dict["api_key"],
        )
    elif model_api_dict["api_type"] == "vertex":
        prompt = conv.to_vertex_api_messages()
        stream_iter = vertex_api_stream_iter(
            model_name, prompt, temperature, top_p, max_new_tokens
        )
    elif model_api_dict["api_type"] == "yandexgpt":
        # note: top_p parameter is unused by yandexgpt

        messages = []
        if conv.system_message:
            messages.append({"role": "system", "text": conv.system_message})
        messages += [
            {"role": role, "text": text}
            for role, text in conv.messages
            if text is not None
        ]

        fixed_temperature = model_api_dict.get("fixed_temperature")
        if fixed_temperature is not None:
            temperature = fixed_temperature

        stream_iter = yandexgpt_api_stream_iter(
            model_name=model_api_dict["model_name"],
            messages=messages,
            temperature=temperature,
            max_tokens=max_new_tokens,
            api_base=model_api_dict["api_base"],
            api_key=model_api_dict.get("api_key"),
            folder_id=model_api_dict.get("folder_id"),
        )
    elif model_api_dict["api_type"] == "cohere":
        messages = conv.to_openai_api_messages()
        stream_iter = cohere_api_stream_iter(
            client_name=model_api_dict.get("client_name", "FastChat"),
            model_id=model_api_dict["model_name"],
            messages=messages,
            temperature=temperature,
            top_p=top_p,
            max_new_tokens=max_new_tokens,
            api_base=model_api_dict["api_base"],
            api_key=model_api_dict["api_key"],
        )
    elif model_api_dict["api_type"] == "reka":
        messages = conv.to_reka_api_messages()
        stream_iter = reka_api_stream_iter(
            model_name=model_api_dict["model_name"],
            messages=messages,
            temperature=temperature,
            top_p=top_p,
            max_new_tokens=max_new_tokens,
            api_base=model_api_dict["api_base"],
            api_key=model_api_dict["api_key"],
        )
    else:
        raise NotImplementedError()

    return stream_iter


def openai_api_stream_iter(
    model_name,
    messages,
    temperature,
    top_p,
    max_new_tokens,
    api_base=None,
    api_key=None,
):
    import openai

    api_key = api_key or os.environ["OPENAI_API_KEY"]

    if "azure" in model_name:
        client = openai.AzureOpenAI(
            api_version="2023-07-01-preview",
            azure_endpoint=api_base or "https://api.openai.com/v1",
            api_key=api_key,
        )
    else:
        client = openai.OpenAI(
            base_url=api_base or "https://api.openai.com/v1",
            api_key=api_key,
            timeout=180,
        )

    # Make requests for logging
    text_messages = []
    for message in messages:
        if type(message["content"]) == str:  # text-only model
            text_messages.append(message)
        else:  # vision model
            filtered_content_list = [
                content for content in message["content"] if content["type"] == "text"
            ]
            text_messages.append(
                {"role": message["role"], "content": filtered_content_list}
            )

    gen_params = {
        "model": model_name,
        "prompt": text_messages,
        "temperature": temperature,
        "top_p": top_p,
        "max_new_tokens": max_new_tokens,
    }
    logger.info(f"==== request ====\n{gen_params}")

    res = client.chat.completions.create(
        model=model_name,
        messages=messages,
        temperature=temperature,
        max_tokens=max_new_tokens,
        stream=True,
    )
    text = ""
    for chunk in res:
        if len(chunk.choices) > 0:
            text += chunk.choices[0].delta.content or ""
            data = {
                "text": text,
                "error_code": 0,
            }
            yield data


def upload_openai_file_to_gcs(file_id):
    import openai
    from google.cloud import storage

    storage_client = storage.Client()

    file = openai.files.content(file_id)
    # upload file to GCS
    bucket = storage_client.get_bucket("arena_user_content")
    blob = bucket.blob(f"{file_id}")
    blob.upload_from_string(file.read())
    blob.make_public()
    return blob.public_url


def openai_assistant_api_stream_iter(
    state,
    prompt,
    assistant_id,
    api_key=None,
):
    import openai
    import base64

    api_key = api_key or os.environ["OPENAI_API_KEY"]
    client = openai.OpenAI(base_url="https://api.openai.com/v1", api_key=api_key)

    if state.oai_thread_id is None:
        logger.info("==== create thread ====")
        thread = client.beta.threads.create()
        state.oai_thread_id = thread.id
    logger.info(f"==== thread_id ====\n{state.oai_thread_id}")
    thread_message = client.beta.threads.messages.with_raw_response.create(
        state.oai_thread_id,
        role="user",
        content=prompt,
        timeout=3,
    )
    # logger.info(f"header {thread_message.headers}")
    thread_message = thread_message.parse()
    # Make requests
    gen_params = {
        "assistant_id": assistant_id,
        "thread_id": state.oai_thread_id,
        "message": prompt,
    }
    logger.info(f"==== request ====\n{gen_params}")

    res = requests.post(
        f"https://api.openai.com/v1/threads/{state.oai_thread_id}/runs",
        headers={
            "Authorization": f"Bearer {api_key}",
            "Content-Type": "application/json",
            "OpenAI-Beta": "assistants=v1",
        },
        json={"assistant_id": assistant_id, "stream": True},
        timeout=30,
        stream=True,
    )

    list_of_text = []
    list_of_raw_text = []
    offset_idx = 0
    full_ret_text = ""
    idx_mapping = {}
    cur_offset = 0
    for line in res.iter_lines():
        if not line:
            continue
        data = line.decode("utf-8")
        # logger.info("data:", data)
        if data.endswith("[DONE]"):
            break
        if data.startswith("event"):
            event = data.split(":")[1].strip()
            if event == "thread.message.completed":
                offset_idx += len(list_of_text)
            continue
        data = json.loads(data[6:])

        if data.get("status") == "failed":
            yield {
                "text": f"**API REQUEST ERROR** Reason: {data['last_error']['message']}",
                "error_code": 1,
            }
            return

        if data.get("status") == "completed":
            logger.info(f"[debug]: {data}")

        if data["object"] != "thread.message.delta":
            continue

        for delta in data["delta"]["content"]:
            logger.info(f"[debug]: {delta}")
            text_index = delta["index"] + offset_idx
            if len(list_of_text) <= text_index:
                list_of_text.append("")
                list_of_raw_text.append("")

            text = list_of_text[text_index]
            raw_text = list_of_raw_text[text_index]

            if delta["type"] == "text":
                # text, url_citation or file_path
                content = delta["text"]
                if "annotations" in content and len(content["annotations"]) > 0:
                    annotations = content["annotations"]

                    raw_text_copy = text
                    for anno in annotations:
                        if anno["type"] == "url_citation":                            
                            pattern = r"【\d+†source】"
                            matches = re.findall(pattern, content["value"])
                            if len(matches) > 0:
                                for match in matches:
                                    print(match)
                                    if match not in idx_mapping:
                                        idx_mapping[match] = len(idx_mapping) + 1
                                    citation_number = idx_mapping[match]
                            
                            # anno_text = anno["text"]
                            # if anno_text not in idx_mapping:
                            #     idx_mapping[anno_text] = len(idx_mapping) + 1
                            # citation_number = idx_mapping[anno_text]                            
                            # citation_number = anno["index"] + 1

                            start_idx = anno["start_index"] + cur_offset
                            end_idx = anno["end_index"] + cur_offset
                            url = anno["url_citation"]["url"]

                            citation = f" [[{citation_number}]]({url})"
                            raw_text_copy = (
                                raw_text_copy[:start_idx]
                                + citation
                                + raw_text_copy[end_idx:]
                            )
                            cur_offset += len(citation) - (end_idx - start_idx)
                        elif anno["type"] == "file_path":
                            file_public_url = upload_openai_file_to_gcs(
                                anno["file_path"]["file_id"]
                            )
                            raw_text_copy = raw_text_copy.replace(
                                anno["text"], f"{file_public_url}"
                            )
                    text = raw_text_copy
                else:
                    text_content = content["value"]
                    # raw_text += text_content

                    # re-index citation number
                    # pattern = r"【\d+】"
                    # matches = re.findall(pattern, content["value"])
                    # if len(matches) > 0:
                    #     for match in matches:
                    #         if match not in idx_mapping:
                    #             idx_mapping[match] = len(idx_mapping) + 1
                    #         citation_number = idx_mapping[match]
                    #         text_content = text_content.replace(
                    #             match, f" [{citation_number}]"
                    #         )
                    text += text_content
                    # yield {"text": text, "error_code": 0}
            elif delta["type"] == "image_file":
                image_public_url = upload_openai_file_to_gcs(
                    delta["image_file"]["file_id"]
                )
                # raw_text += f"![image]({image_public_url})"
                text += f"![image]({image_public_url})"

            list_of_text[text_index] = text
            list_of_raw_text[text_index] = raw_text

            full_ret_text = "\n".join(list_of_text)
            yield {"text": full_ret_text, "error_code": 0}


def anthropic_api_stream_iter(model_name, prompt, temperature, top_p, max_new_tokens):
    import anthropic

    c = anthropic.Anthropic(api_key=os.environ["ANTHROPIC_API_KEY"])

    # Make requests
    gen_params = {
        "model": model_name,
        "prompt": prompt,
        "temperature": temperature,
        "top_p": top_p,
        "max_new_tokens": max_new_tokens,
    }
    logger.info(f"==== request ====\n{gen_params}")

    res = c.completions.create(
        prompt=prompt,
        stop_sequences=[anthropic.HUMAN_PROMPT],
        max_tokens_to_sample=max_new_tokens,
        temperature=temperature,
        top_p=top_p,
        model=model_name,
        stream=True,
    )
    text = ""
    for chunk in res:
        text += chunk.completion
        data = {
            "text": text,
            "error_code": 0,
        }
        yield data


def anthropic_message_api_stream_iter(
    model_name,
    messages,
    temperature,
    top_p,
    max_new_tokens,
    vertex_ai=False,
):
    import anthropic

    if vertex_ai:
        client = anthropic.AnthropicVertex(
            region=os.environ["GCP_LOCATION"],
            project_id=os.environ["GCP_PROJECT_ID"],
            max_retries=5,
        )
    else:
        client = anthropic.Anthropic(
            api_key=os.environ["ANTHROPIC_API_KEY"],
            max_retries=5,
        )

    text_messages = []
    for message in messages:
        if type(message["content"]) == str:  # text-only model
            text_messages.append(message)
        else:  # vision model
            filtered_content_list = [
                content for content in message["content"] if content["type"] == "text"
            ]
            text_messages.append(
                {"role": message["role"], "content": filtered_content_list}
            )

    # Make requests for logging
    gen_params = {
        "model": model_name,
        "prompt": text_messages,
        "temperature": temperature,
        "top_p": top_p,
        "max_new_tokens": max_new_tokens,
    }
    logger.info(f"==== request ====\n{gen_params}")

    system_prompt = ""
    if messages[0]["role"] == "system":
        if type(messages[0]["content"]) == dict:
            system_prompt = messages[0]["content"]["text"]
        elif type(messages[0]["content"]) == str:
            system_prompt = messages[0]["content"]
        # remove system prompt
        messages = messages[1:]

    text = ""
    with client.messages.stream(
        temperature=temperature,
        top_p=top_p,
        max_tokens=max_new_tokens,
        messages=messages,
        model=model_name,
        system=system_prompt,
    ) as stream:
        for chunk in stream.text_stream:
            text += chunk
            data = {
                "text": text,
                "error_code": 0,
            }
            yield data


def gemini_api_stream_iter(
<<<<<<< HEAD
    model_name, messages, temperature, top_p, max_new_tokens, api_key=None, use_stream=True,
=======
    model_name, messages, temperature, top_p, max_new_tokens, api_key=None
>>>>>>> d6e34ff7
):
    import google.generativeai as genai  # pip install google-generativeai

    OPENAI_TO_GEMINI_ROLE_MAP = {
        "user": "user",
        "assistant": "model",
        "system": "system",
    }

    if api_key is None:
        api_key = os.environ["GEMINI_API_KEY"]
    genai.configure(api_key=api_key)

    generation_config = {
        "temperature": temperature,
        "max_output_tokens": max_new_tokens,
        "top_p": top_p,
    }
    params = {
        "model": model_name,
        "prompt": messages,
    }
    params.update(generation_config)
    logger.info(f"==== request ====\n{params}")

    safety_settings = [
        {"category": "HARM_CATEGORY_HARASSMENT", "threshold": "BLOCK_NONE"},
        {"category": "HARM_CATEGORY_HATE_SPEECH", "threshold": "BLOCK_NONE"},
        {"category": "HARM_CATEGORY_SEXUALLY_EXPLICIT", "threshold": "BLOCK_NONE"},
        {"category": "HARM_CATEGORY_DANGEROUS_CONTENT", "threshold": "BLOCK_NONE"},
    ]

    history = []
    system_prompt = None
    for message in messages[:-1]:
<<<<<<< HEAD
        role = OPENAI_TO_GEMINI_ROLE_MAP[message["role"]]
        if role == "system":
            system_prompt = message["content"]
            continue
        history.append({"role": role, "parts": message["content"]})
=======
        if message["role"] == "system":
            system_prompt = message["content"]
            continue
        history.append({"role": message["role"], "parts": message["content"]})
>>>>>>> d6e34ff7

    model = genai.GenerativeModel(
        model_name=model_name,
        system_instruction=system_prompt,
        generation_config=generation_config,
        safety_settings=safety_settings,
    )
    convo = model.start_chat(history=history)
<<<<<<< HEAD
    
    if use_stream:
        response = convo.send_message(messages[-1]["content"], stream=True)
        try:
            text = ""
            for chunk in response:
                text += chunk.text
                data = {
                    "text": text,
                    "error_code": 0,
                }
                yield data
        except Exception as e:
            logger.error(f"==== error ====\n{e}")
            reason = chunk.candidates
            yield {
                "text": f"**API REQUEST ERROR** Reason: {reason}.",
                "error_code": 1,
            }
    else:
        try:
            response = convo.send_message(messages[-1]["content"], stream=False)
            text = response.text
            pos = 0
            while pos < len(text):
                # simulate token streaming
                pos += random.randint(2, 5)
                time.sleep(0.002)
                data = {
                    "text": text[:pos],
                    "error_code": 0,
                }
                yield data
        except Exception as e:
            logger.error(f"==== error ====\n{e}")
            yield {
                "text": f"**API REQUEST ERROR** Reason: {e}.",
                "error_code": 1,
=======
    response = convo.send_message(messages[-1]["content"], stream=True)

    try:
        text = ""
        for chunk in response:
            text += chunk.candidates[0].content.parts[0].text
            data = {
                "text": text,
                "error_code": 0,
>>>>>>> d6e34ff7
            }


def bard_api_stream_iter(model_name, conv, temperature, top_p, api_key=None):
    del top_p  # not supported
    del temperature  # not supported

    if api_key is None:
        api_key = os.environ["BARD_API_KEY"]

    # convert conv to conv_bard
    conv_bard = []
    for turn in conv:
        if turn["role"] == "user":
            conv_bard.append({"author": "0", "content": turn["content"]})
        elif turn["role"] == "assistant":
            conv_bard.append({"author": "1", "content": turn["content"]})
        else:
            raise ValueError(f"Unsupported role: {turn['role']}")

    params = {
        "model": model_name,
        "prompt": conv_bard,
    }
    logger.info(f"==== request ====\n{params}")

    try:
        res = requests.post(
            f"https://generativelanguage.googleapis.com/v1beta2/models/{model_name}:generateMessage?key={api_key}",
            json={
                "prompt": {
                    "messages": conv_bard,
                },
            },
            timeout=30,
        )
    except Exception as e:
        logger.error(f"==== error ====\n{e}")
        yield {
            "text": f"**API REQUEST ERROR** Reason: {e}.",
            "error_code": 1,
        }

    if res.status_code != 200:
        logger.error(f"==== error ==== ({res.status_code}): {res.text}")
        yield {
            "text": f"**API REQUEST ERROR** Reason: status code {res.status_code}.",
            "error_code": 1,
        }

    response_json = res.json()
    if "candidates" not in response_json:
        logger.error(f"==== error ==== response blocked: {response_json}")
        reason = response_json["filters"][0]["reason"]
        yield {
            "text": f"**API REQUEST ERROR** Reason: {reason}.",
            "error_code": 1,
        }

    response = response_json["candidates"][0]["content"]
    pos = 0
    while pos < len(response):
        # simulate token streaming
        pos += random.randint(3, 6)
        time.sleep(0.002)
        data = {
            "text": response[:pos],
            "error_code": 0,
        }
        yield data


def ai2_api_stream_iter(
    model_name,
    model_id,
    messages,
    temperature,
    top_p,
    max_new_tokens,
    api_key=None,
    api_base=None,
):
    # get keys and needed values
    ai2_key = api_key or os.environ.get("AI2_API_KEY")
    api_base = api_base or "https://inferd.allen.ai/api/v1/infer"

    # Make requests
    gen_params = {
        "model": model_name,
        "prompt": messages,
        "temperature": temperature,
        "top_p": top_p,
        "max_new_tokens": max_new_tokens,
    }
    logger.info(f"==== request ====\n{gen_params}")

    # AI2 uses vLLM, which requires that `top_p` be 1.0 for greedy sampling:
    # https://github.com/vllm-project/vllm/blob/v0.1.7/vllm/sampling_params.py#L156-L157
    if temperature == 0.0 and top_p < 1.0:
        raise ValueError("top_p must be 1 when temperature is 0.0")

    res = requests.post(
        api_base,
        stream=True,
        headers={"Authorization": f"Bearer {ai2_key}"},
        json={
            "model_id": model_id,
            # This input format is specific to the Tulu2 model. Other models
            # may require different input formats. See the model's schema
            # documentation on InferD for more information.
            "input": {
                "messages": messages,
                "opts": {
                    "max_tokens": max_new_tokens,
                    "temperature": temperature,
                    "top_p": top_p,
                    "logprobs": 1,  # increase for more choices
                },
            },
        },
        timeout=5,
    )

    if res.status_code != 200:
        logger.error(f"unexpected response ({res.status_code}): {res.text}")
        raise ValueError("unexpected response from InferD", res)

    text = ""
    for line in res.iter_lines():
        if line:
            part = json.loads(line)
            if "result" in part and "output" in part["result"]:
                for t in part["result"]["output"]["text"]:
                    text += t
            else:
                logger.error(f"unexpected part: {part}")
                raise ValueError("empty result in InferD response")

            data = {
                "text": text,
                "error_code": 0,
            }
            yield data


def mistral_api_stream_iter(model_name, messages, temperature, top_p, max_new_tokens):
    from mistralai.client import MistralClient
    from mistralai.models.chat_completion import ChatMessage

    api_key = os.environ["MISTRAL_API_KEY"]

    client = MistralClient(api_key=api_key, timeout=5)

    # Make requests
    gen_params = {
        "model": model_name,
        "prompt": messages,
        "temperature": temperature,
        "top_p": top_p,
        "max_new_tokens": max_new_tokens,
    }
    logger.info(f"==== request ====\n{gen_params}")

    new_messages = [
        ChatMessage(role=message["role"], content=message["content"])
        for message in messages
    ]

    res = client.chat_stream(
        model=model_name,
        temperature=temperature,
        messages=new_messages,
        max_tokens=max_new_tokens,
        top_p=top_p,
    )

    text = ""
    for chunk in res:
        if chunk.choices[0].delta.content is not None:
            text += chunk.choices[0].delta.content
            data = {
                "text": text,
                "error_code": 0,
            }
            yield data


def nvidia_api_stream_iter(model_name, messages, temp, top_p, max_tokens, api_base, api_key=None):
    api_key = api_key or os.environ["NVIDIA_API_KEY"]
    headers = {
        "Authorization": f"Bearer {api_key}",
        "accept": "text/event-stream",
        "content-type": "application/json",
    }
    # nvidia api does not accept 0 temperature
    if temp == 0.0:
        temp = 0.000001

    payload = {
        "messages": messages,
        "temperature": temp,
        "top_p": top_p,
        "max_tokens": max_tokens,
        "seed": 42,
        "stream": True,
    }
    logger.info(f"==== request ====\n{payload}")

    response = requests.post(
        api_base, headers=headers, json=payload, stream=True, timeout=1
    )
    text = ""
    for line in response.iter_lines():
        if line:
            data = line.decode("utf-8")
            if data.endswith("[DONE]"):
                break
            data = json.loads(data[6:])["choices"][0]["delta"]["content"]
            text += data
            yield {"text": text, "error_code": 0}


def yandexgpt_api_stream_iter(
    model_name, messages, temperature, max_tokens, api_base, api_key, folder_id
):
    api_key = api_key or os.environ["YANDEXGPT_API_KEY"]
    headers = {
        "Authorization": f"Api-Key {api_key}",
        "content-type": "application/json",
    }

    payload = {
        "modelUri": f"gpt://{folder_id}/{model_name}",
        "completionOptions": {
            "temperature": temperature,
            "max_tokens": max_tokens,
            "stream": True,
        },
        "messages": messages,
    }
    logger.info(f"==== request ====\n{payload}")

    # https://llm.api.cloud.yandex.net/foundationModels/v1/completion
    response = requests.post(
        api_base, headers=headers, json=payload, stream=True, timeout=60
    )
    text = ""
    for line in response.iter_lines():
        if line:
            data = json.loads(line.decode("utf-8"))
            data = data["result"]
            top_alternative = data["alternatives"][0]
            text = top_alternative["message"]["text"]
            yield {"text": text, "error_code": 0}

            status = top_alternative["status"]
            if status in (
                "ALTERNATIVE_STATUS_FINAL",
                "ALTERNATIVE_STATUS_TRUNCATED_FINAL",
            ):
                break


def cohere_api_stream_iter(
    client_name: str,
    model_id: str,
    messages: list,
    temperature: Optional[
        float
    ] = None,  # The SDK or API handles None for all parameters following
    top_p: Optional[float] = None,
    max_new_tokens: Optional[int] = None,
    api_key: Optional[str] = None,  # default is env var CO_API_KEY
    api_base: Optional[str] = None,
):
    import cohere

    OPENAI_TO_COHERE_ROLE_MAP = {
        "user": "User",
        "assistant": "Chatbot",
        "system": "System",
    }

    client = cohere.Client(
        api_key=api_key,
        base_url=api_base,
        client_name=client_name,
    )

    # prepare and log requests
    chat_history = [
        dict(
            role=OPENAI_TO_COHERE_ROLE_MAP[message["role"]], message=message["content"]
        )
        for message in messages[:-1]
    ]
    actual_prompt = messages[-1]["content"]

    gen_params = {
        "model": model_id,
        "messages": messages,
        "chat_history": chat_history,
        "prompt": actual_prompt,
        "temperature": temperature,
        "top_p": top_p,
        "max_new_tokens": max_new_tokens,
    }
    logger.info(f"==== request ====\n{gen_params}")

    # make request and stream response
    res = client.chat_stream(
        message=actual_prompt,
        chat_history=chat_history,
        model=model_id,
        temperature=temperature,
        max_tokens=max_new_tokens,
        p=top_p,
    )
    try:
        text = ""
        for streaming_item in res:
            if streaming_item.event_type == "text-generation":
                text += streaming_item.text
                yield {"text": text, "error_code": 0}
    except cohere.core.ApiError as e:
        logger.error(f"==== error from cohere api: {e} ====")
        yield {
            "text": f"**API REQUEST ERROR** Reason: {e}",
            "error_code": 1,
        }


def vertex_api_stream_iter(model_name, messages, temperature, top_p, max_new_tokens):
    import vertexai
    from vertexai import generative_models
    from vertexai.generative_models import (
        GenerationConfig,
        GenerativeModel,
        Image,
    )

    project_id = os.environ.get("GCP_PROJECT_ID", None)
    location = os.environ.get("GCP_LOCATION", None)
    vertexai.init(project=project_id, location=location)

    text_messages = []
    for message in messages:
        if type(message) == str:
            text_messages.append(message)

    gen_params = {
        "model": model_name,
        "prompt": text_messages,
        "temperature": temperature,
        "top_p": top_p,
        "max_new_tokens": max_new_tokens,
    }
    logger.info(f"==== request ====\n{gen_params}")

    safety_settings = [
        generative_models.SafetySetting(
            category=generative_models.HarmCategory.HARM_CATEGORY_HARASSMENT,
            threshold=generative_models.HarmBlockThreshold.BLOCK_NONE,
        ),
        generative_models.SafetySetting(
            category=generative_models.HarmCategory.HARM_CATEGORY_HATE_SPEECH,
            threshold=generative_models.HarmBlockThreshold.BLOCK_NONE,
        ),
        generative_models.SafetySetting(
            category=generative_models.HarmCategory.HARM_CATEGORY_SEXUALLY_EXPLICIT,
            threshold=generative_models.HarmBlockThreshold.BLOCK_NONE,
        ),
        generative_models.SafetySetting(
            category=generative_models.HarmCategory.HARM_CATEGORY_DANGEROUS_CONTENT,
            threshold=generative_models.HarmBlockThreshold.BLOCK_NONE,
        ),
    ]
    generator = GenerativeModel(model_name).generate_content(
        messages,
        stream=True,
        generation_config=GenerationConfig(
            top_p=top_p, max_output_tokens=max_new_tokens, temperature=temperature
        ),
        safety_settings=safety_settings,
    )

    ret = ""
    for chunk in generator:
        # NOTE(chris): This may be a vertex api error, below is HOTFIX: https://github.com/googleapis/python-aiplatform/issues/3129
        ret += chunk.candidates[0].content.parts[0]._raw_part.text
        # ret += chunk.text
        data = {
            "text": ret,
            "error_code": 0,
        }
        yield data


def reka_api_stream_iter(
    model_name: str,
    messages: list,
    temperature: Optional[
        float
    ] = None,  # The SDK or API handles None for all parameters following
    top_p: Optional[float] = None,
    max_new_tokens: Optional[int] = None,
    api_key: Optional[str] = None,  # default is env var CO_API_KEY
    api_base: Optional[str] = None,
):
    api_key = api_key or os.environ["REKA_API_KEY"]

    use_search_engine = False
    if "-online" in model_name:
        model_name = model_name.replace("-online", "")
        use_search_engine = True
    request = {
        "model_name": model_name,
        "conversation_history": messages,
        "temperature": temperature,
        "request_output_len": max_new_tokens,
        "runtime_top_p": top_p,
        "stream": True,
        "use_search_engine": use_search_engine,
    }

    # Make requests for logging
    text_messages = []
    for message in messages:
        text_messages.append({"type": message["type"], "text": message["text"]})
    logged_request = dict(request)
    logged_request["conversation_history"] = text_messages

    logger.info(f"==== request ====\n{logged_request}")

<<<<<<< HEAD
    use_search_engine = False
    if "-online" in model_name:
        model_name = model_name.replace("-online", "")
        use_search_engine = True
    request = {
        "model_name": model_name,
        "conversation_history": chat_history,
        "temperature": temperature,
        "request_output_len": max_new_tokens,
        "runtime_top_p": top_p,
        "stream": True,
        "use_search_engine": use_search_engine,
    }
    logger.info(f"==== request ====\n{request}")

=======
>>>>>>> d6e34ff7
    response = requests.post(
        api_base,
        stream=True,
        json=request,
        headers={
            "X-Api-Key": api_key,
        },
    )

    if response.status_code != 200:
        error_message = response.text
        logger.error(f"==== error from reka api: {error_message} ====")
        yield {
            "text": f"**API REQUEST ERROR** Reason: {error_message}",
            "error_code": 1,
        }
        return

    for line in response.iter_lines():
        line = line.decode("utf8")
        if not line.startswith("data: "):
            continue
        gen = json.loads(line[6:])
        yield {"text": gen["text"], "error_code": 0}<|MERGE_RESOLUTION|>--- conflicted
+++ resolved
@@ -25,7 +25,7 @@
     state,
 ):
     if model_api_dict["api_type"] == "openai":
-        if model_api_dict["vision-arena"]:
+        if model_api_dict.get("vision-arena", False):
             prompt = conv.to_openai_vision_api_messages()
         else:
             prompt = conv.to_openai_api_messages()
@@ -47,7 +47,7 @@
             api_key=model_api_dict["api_key"],
         )
     elif model_api_dict["api_type"] == "anthropic":
-        if model_api_dict["vision-arena"]:
+        if model_api_dict.get("vision-arena", False):
             prompt = conv.to_anthropic_vision_api_messages()
         else:
             prompt = conv.to_openai_api_messages()
@@ -55,15 +55,15 @@
             model_name, prompt, temperature, top_p, max_new_tokens
         )
     elif model_api_dict["api_type"] == "anthropic_message":
-        if model_api_dict["vision-arena"]:
+        if model_api_dict.get("vision-arena", False):
             prompt = conv.to_anthropic_vision_api_messages()
         else:
             prompt = conv.to_openai_api_messages()
         stream_iter = anthropic_message_api_stream_iter(
-            model_name, prompt, temperature, top_p, max_new_tokens
+            model_api_dict["model_name"], prompt, temperature, top_p, max_new_tokens
         )
     elif model_api_dict["api_type"] == "anthropic_message_vertex":
-        if model_api_dict["vision-arena"]:
+        if model_api_dict.get("vision-arena", False):
             prompt = conv.to_anthropic_vision_api_messages()
         else:
             prompt = conv.to_openai_api_messages()
@@ -76,11 +76,7 @@
             vertex_ai=True,
         )
     elif model_api_dict["api_type"] == "gemini":
-<<<<<<< HEAD
-        prompt = conv.to_openai_api_messages()
-=======
         prompt = conv.to_gemini_api_messages()
->>>>>>> d6e34ff7
         stream_iter = gemini_api_stream_iter(
             model_api_dict["model_name"],
             prompt,
@@ -545,19 +541,9 @@
 
 
 def gemini_api_stream_iter(
-<<<<<<< HEAD
     model_name, messages, temperature, top_p, max_new_tokens, api_key=None, use_stream=True,
-=======
-    model_name, messages, temperature, top_p, max_new_tokens, api_key=None
->>>>>>> d6e34ff7
 ):
     import google.generativeai as genai  # pip install google-generativeai
-
-    OPENAI_TO_GEMINI_ROLE_MAP = {
-        "user": "user",
-        "assistant": "model",
-        "system": "system",
-    }
 
     if api_key is None:
         api_key = os.environ["GEMINI_API_KEY"]
@@ -585,18 +571,10 @@
     history = []
     system_prompt = None
     for message in messages[:-1]:
-<<<<<<< HEAD
-        role = OPENAI_TO_GEMINI_ROLE_MAP[message["role"]]
-        if role == "system":
-            system_prompt = message["content"]
-            continue
-        history.append({"role": role, "parts": message["content"]})
-=======
         if message["role"] == "system":
             system_prompt = message["content"]
             continue
         history.append({"role": message["role"], "parts": message["content"]})
->>>>>>> d6e34ff7
 
     model = genai.GenerativeModel(
         model_name=model_name,
@@ -605,7 +583,6 @@
         safety_settings=safety_settings,
     )
     convo = model.start_chat(history=history)
-<<<<<<< HEAD
     
     if use_stream:
         response = convo.send_message(messages[-1]["content"], stream=True)
@@ -644,17 +621,6 @@
             yield {
                 "text": f"**API REQUEST ERROR** Reason: {e}.",
                 "error_code": 1,
-=======
-    response = convo.send_message(messages[-1]["content"], stream=True)
-
-    try:
-        text = ""
-        for chunk in response:
-            text += chunk.candidates[0].content.parts[0].text
-            data = {
-                "text": text,
-                "error_code": 0,
->>>>>>> d6e34ff7
             }
 
 
@@ -1089,24 +1055,6 @@
 
     logger.info(f"==== request ====\n{logged_request}")
 
-<<<<<<< HEAD
-    use_search_engine = False
-    if "-online" in model_name:
-        model_name = model_name.replace("-online", "")
-        use_search_engine = True
-    request = {
-        "model_name": model_name,
-        "conversation_history": chat_history,
-        "temperature": temperature,
-        "request_output_len": max_new_tokens,
-        "runtime_top_p": top_p,
-        "stream": True,
-        "use_search_engine": use_search_engine,
-    }
-    logger.info(f"==== request ====\n{request}")
-
-=======
->>>>>>> d6e34ff7
     response = requests.post(
         api_base,
         stream=True,
