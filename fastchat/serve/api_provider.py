"""Call API providers."""

import json
import os
import random
from typing import Optional
import time

import requests

from fastchat.utils import build_logger


logger = build_logger("gradio_web_server", "gradio_web_server.log")


def get_api_provider_stream_iter(
    conv,
    model_name,
    model_api_dict,
    temperature,
    top_p,
    max_new_tokens,
):
    if model_api_dict["api_type"] == "openai":
        if model_api_dict["vision-arena"]:
            prompt = conv.to_openai_vision_api_messages()
        else:
            prompt = conv.to_openai_api_messages()
        stream_iter = openai_api_stream_iter(
            model_api_dict["model_name"],
            prompt,
            temperature,
            top_p,
            max_new_tokens,
            api_base=model_api_dict["api_base"],
            api_key=model_api_dict["api_key"],
        )
    elif model_api_dict["api_type"] == "anthropic":
        if model_api_dict["vision-arena"]:
            prompt = conv.to_anthropic_vision_api_messages()
        else:
            prompt = conv.to_openai_api_messages()
        stream_iter = anthropic_api_stream_iter(
            model_name, prompt, temperature, top_p, max_new_tokens
        )
    elif model_api_dict["api_type"] == "gemini":
        stream_iter = gemini_api_stream_iter(
            model_api_dict["model_name"],
            conv,
            temperature,
            top_p,
            max_new_tokens,
            api_key=model_api_dict["api_key"],
        )
    elif model_api_dict["api_type"] == "bard":
        prompt = conv.to_openai_api_messages()
        stream_iter = bard_api_stream_iter(
            model_api_dict["model_name"],
            prompt,
            temperature,
            top_p,
            api_key=model_api_dict["api_key"],
        )
    elif model_api_dict["api_type"] == "mistral":
        prompt = conv.to_openai_api_messages()
        stream_iter = mistral_api_stream_iter(
            model_name, prompt, temperature, top_p, max_new_tokens
        )
    elif model_api_dict["api_type"] == "nvidia":
        prompt = conv.to_openai_api_messages()
        stream_iter = nvidia_api_stream_iter(
            model_name,
            prompt,
            temperature,
            top_p,
            max_new_tokens,
            model_api_dict["api_base"],
        )
    elif model_api_dict["api_type"] == "ai2":
        prompt = conv.to_openai_api_messages()
        stream_iter = ai2_api_stream_iter(
            model_name,
            model_api_dict["model_name"],
            prompt,
            temperature,
            top_p,
            max_new_tokens,
            api_base=model_api_dict["api_base"],
            api_key=model_api_dict["api_key"],
        )
<<<<<<< HEAD
    elif model_api_dict["api_type"] == "vertex":
        prompt = conv.to_vertex_api_messages()
        stream_iter = vertex_api_stream_iter(
            model_name, prompt, temperature, top_p, max_new_tokens
=======
    elif model_api_dict["api_type"] == "yandexgpt":
        # note: top_p parameter is unused by yandexgpt

        messages = []
        if conv.system_message:
            messages.append({"role": "system", "text": conv.system_message})
        messages += [
            {"role": role, "text": text}
            for role, text in conv.messages
            if text is not None
        ]

        fixed_temperature = model_api_dict.get("fixed_temperature")
        if fixed_temperature is not None:
            temperature = fixed_temperature

        stream_iter = yandexgpt_api_stream_iter(
            model_name=model_api_dict["model_name"],
            messages=messages,
            temperature=temperature,
            max_tokens=max_new_tokens,
            api_base=model_api_dict["api_base"],
            api_key=model_api_dict.get("api_key"),
            folder_id=model_api_dict.get("folder_id"),
>>>>>>> 7524a58e
        )
    elif model_api_dict["api_type"] == "cohere":
        messages = conv.to_openai_api_messages()
        stream_iter = cohere_api_stream_iter(
            client_name=model_api_dict.get("client_name", "FastChat"),
            model_id=model_api_dict["model_name"],
            messages=messages,
            temperature=temperature,
            top_p=top_p,
            max_new_tokens=max_new_tokens,
            api_base=model_api_dict["api_base"],
            api_key=model_api_dict["api_key"],
        )
    elif model_api_dict["api_type"] == "reka":
        messages = conv.to_openai_api_messages()
        stream_iter = reka_api_stream_iter(
            model_name=model_api_dict["model_name"],
            messages=messages,
            temperature=temperature,
            top_p=top_p,
            max_new_tokens=max_new_tokens,
            api_base=model_api_dict["api_base"],
            api_key=model_api_dict["api_key"],
        )
    else:
        raise NotImplementedError()

    return stream_iter


def openai_api_stream_iter(
    model_name,
    messages,
    temperature,
    top_p,
    max_new_tokens,
    api_base=None,
    api_key=None,
):
    import openai

    api_key = api_key or os.environ["OPENAI_API_KEY"]

    if "azure" in model_name:
        client = openai.AzureOpenAI(
            api_version="2023-07-01-preview",
            azure_endpoint=api_base or "https://api.openai.com/v1",
            api_key=api_key,
        )
    else:
        client = openai.OpenAI(
            base_url=api_base or "https://api.openai.com/v1", api_key=api_key
        )

    if model_name == "gpt-4-turbo":
        model_name = "gpt-4-1106-preview"

    # Make requests
    text_messages = []
    for message in messages:
        if type(message["content"]) == str:  # text-only model
            text_messages.append(message)
        else:  # vision model
            filtered_content_list = [
                content for content in message["content"] if content["type"] == "text"
            ]
            text_messages.append(
                {"role": message["role"], "content": filtered_content_list}
            )

    gen_params = {
        "model": model_name,
        "prompt": text_messages,
        "temperature": temperature,
        "top_p": top_p,
        "max_new_tokens": max_new_tokens,
    }
    logger.info(f"==== request ====\n{gen_params}")

    res = client.chat.completions.create(
        model=model_name,
        messages=messages,
        temperature=temperature,
        max_tokens=max_new_tokens,
        stream=True,
    )
    text = ""
    for chunk in res:
        if len(chunk.choices) > 0:
            text += chunk.choices[0].delta.content or ""
            data = {
                "text": text,
                "error_code": 0,
            }
            yield data


def anthropic_api_stream_iter(model_name, messages, temperature, top_p, max_new_tokens):
    import anthropic

    c = anthropic.Anthropic(api_key=os.environ["ANTHROPIC_API_KEY"])

    # Make requests
    text_messages = []
    for message in messages:
        if type(message["content"]) == str:  # text-only model
            text_messages.append(message)
        else:  # vision model
            filtered_content_list = [
                content for content in message["content"] if content["type"] == "text"
            ]
            text_messages.append(
                {"role": message["role"], "content": filtered_content_list}
            )

    # Make requests
    gen_params = {
        "model": model_name,
        "prompt": text_messages,
        "temperature": temperature,
        "top_p": top_p,
        "max_new_tokens": max_new_tokens,
    }
    logger.info(f"==== request ====\n{gen_params}")

    system_prompt = ""
    if messages[0]["role"] == "system":
        if type(messages[0]["content"]) == dict:
            system_prompt = messages[0]["content"]["text"]
        elif type(messages[0]["content"]) == str:
            system_prompt = messages[0]["content"]
        # remove system prompt
        messages = messages[1:]

    complete_text = ""
    with c.messages.stream(
        model=model_name,
        messages=messages,
        max_tokens=max_new_tokens,
        temperature=temperature,
        top_p=top_p,
        system=system_prompt,
    ) as stream:
        for text in stream.text_stream:
            complete_text += text
            data = {
                "text": complete_text,
                "error_code": 0,
            }
            yield data


def gemini_api_stream_iter(
    model_name, conv, temperature, top_p, max_new_tokens, api_key=None
):
    import google.generativeai as genai  # pip install google-generativeai

    if api_key is None:
        api_key = os.environ["GEMINI_API_KEY"]
    genai.configure(api_key=api_key)

    generation_config = {
        "temperature": temperature,
        "max_output_tokens": max_new_tokens,
        "top_p": top_p,
    }
    params = {
        "model": model_name,
        "prompt": conv,
    }
    params.update(generation_config)
    logger.info(f"==== request ====\n{params}")

    safety_settings = [
        {"category": "HARM_CATEGORY_HARASSMENT", "threshold": "BLOCK_NONE"},
        {"category": "HARM_CATEGORY_HATE_SPEECH", "threshold": "BLOCK_NONE"},
        {"category": "HARM_CATEGORY_SEXUALLY_EXPLICIT", "threshold": "BLOCK_NONE"},
        {"category": "HARM_CATEGORY_DANGEROUS_CONTENT", "threshold": "BLOCK_NONE"},
    ]
    model = genai.GenerativeModel(
        model_name=model_name,
        generation_config=generation_config,
        safety_settings=safety_settings,
    )
    history = []
    for role, message in conv.messages[:-2]:
        history.append({"role": role, "parts": message})
    convo = model.start_chat(history=history)
    response = convo.send_message(conv.messages[-2][1], stream=True)

    try:
        text = ""
        for chunk in response:
            text += chunk.text
            data = {
                "text": text,
                "error_code": 0,
            }
            yield data
    except Exception as e:
        logger.error(f"==== error ====\n{e}")
        reason = chunk.candidates
        yield {
            "text": f"**API REQUEST ERROR** Reason: {reason}.",
            "error_code": 1,
        }


def bard_api_stream_iter(model_name, conv, temperature, top_p, api_key=None):
    del top_p  # not supported
    del temperature  # not supported

    if api_key is None:
        api_key = os.environ["BARD_API_KEY"]

    # convert conv to conv_bard
    conv_bard = []
    for turn in conv:
        if turn["role"] == "user":
            conv_bard.append({"author": "0", "content": turn["content"]})
        elif turn["role"] == "assistant":
            conv_bard.append({"author": "1", "content": turn["content"]})
        else:
            raise ValueError(f"Unsupported role: {turn['role']}")

    params = {
        "model": model_name,
        "prompt": conv_bard,
    }
    logger.info(f"==== request ====\n{params}")

    try:
        res = requests.post(
            f"https://generativelanguage.googleapis.com/v1beta2/models/{model_name}:generateMessage?key={api_key}",
            json={
                "prompt": {
                    "messages": conv_bard,
                },
            },
            timeout=30,
        )
    except Exception as e:
        logger.error(f"==== error ====\n{e}")
        yield {
            "text": f"**API REQUEST ERROR** Reason: {e}.",
            "error_code": 1,
        }

    if res.status_code != 200:
        logger.error(f"==== error ==== ({res.status_code}): {res.text}")
        yield {
            "text": f"**API REQUEST ERROR** Reason: status code {res.status_code}.",
            "error_code": 1,
        }

    response_json = res.json()
    if "candidates" not in response_json:
        logger.error(f"==== error ==== response blocked: {response_json}")
        reason = response_json["filters"][0]["reason"]
        yield {
            "text": f"**API REQUEST ERROR** Reason: {reason}.",
            "error_code": 1,
        }

    response = response_json["candidates"][0]["content"]
    pos = 0
    while pos < len(response):
        # simulate token streaming
        pos += random.randint(3, 6)
        time.sleep(0.002)
        data = {
            "text": response[:pos],
            "error_code": 0,
        }
        yield data


def ai2_api_stream_iter(
    model_name,
    model_id,
    messages,
    temperature,
    top_p,
    max_new_tokens,
    api_key=None,
    api_base=None,
):
    # get keys and needed values
    ai2_key = api_key or os.environ.get("AI2_API_KEY")
    api_base = api_base or "https://inferd.allen.ai/api/v1/infer"

    # Make requests
    gen_params = {
        "model": model_name,
        "prompt": messages,
        "temperature": temperature,
        "top_p": top_p,
        "max_new_tokens": max_new_tokens,
    }
    logger.info(f"==== request ====\n{gen_params}")

    # AI2 uses vLLM, which requires that `top_p` be 1.0 for greedy sampling:
    # https://github.com/vllm-project/vllm/blob/v0.1.7/vllm/sampling_params.py#L156-L157
    if temperature == 0.0 and top_p < 1.0:
        raise ValueError("top_p must be 1 when temperature is 0.0")

    res = requests.post(
        api_base,
        stream=True,
        headers={"Authorization": f"Bearer {ai2_key}"},
        json={
            "model_id": model_id,
            # This input format is specific to the Tulu2 model. Other models
            # may require different input formats. See the model's schema
            # documentation on InferD for more information.
            "input": {
                "messages": messages,
                "opts": {
                    "max_tokens": max_new_tokens,
                    "temperature": temperature,
                    "top_p": top_p,
                    "logprobs": 1,  # increase for more choices
                },
            },
        },
        timeout=5,
    )

    if res.status_code != 200:
        logger.error(f"unexpected response ({res.status_code}): {res.text}")
        raise ValueError("unexpected response from InferD", res)

    text = ""
    for line in res.iter_lines():
        if line:
            part = json.loads(line)
            if "result" in part and "output" in part["result"]:
                for t in part["result"]["output"]["text"]:
                    text += t
            else:
                logger.error(f"unexpected part: {part}")
                raise ValueError("empty result in InferD response")

            data = {
                "text": text,
                "error_code": 0,
            }
            yield data


def mistral_api_stream_iter(model_name, messages, temperature, top_p, max_new_tokens):
    from mistralai.client import MistralClient
    from mistralai.models.chat_completion import ChatMessage

    api_key = os.environ["MISTRAL_API_KEY"]

    client = MistralClient(api_key=api_key)

    # Make requests
    gen_params = {
        "model": model_name,
        "prompt": messages,
        "temperature": temperature,
        "top_p": top_p,
        "max_new_tokens": max_new_tokens,
    }
    logger.info(f"==== request ====\n{gen_params}")

    new_messages = [
        ChatMessage(role=message["role"], content=message["content"])
        for message in messages
    ]

    res = client.chat_stream(
        model=model_name,
        temperature=temperature,
        messages=new_messages,
        max_tokens=max_new_tokens,
        top_p=top_p,
    )

    text = ""
    for chunk in res:
        if chunk.choices[0].delta.content is not None:
            text += chunk.choices[0].delta.content
            data = {
                "text": text,
                "error_code": 0,
            }
            yield data


def nvidia_api_stream_iter(model_name, messages, temp, top_p, max_tokens, api_base):
    assert model_name in ["llama2-70b-steerlm-chat", "yi-34b-chat"]

    api_key = os.environ["NVIDIA_API_KEY"]
    headers = {
        "Authorization": f"Bearer {api_key}",
        "accept": "text/event-stream",
        "content-type": "application/json",
    }
    # nvidia api does not accept 0 temperature
    if temp == 0.0:
        temp = 0.0001

    payload = {
        "messages": messages,
        "temperature": temp,
        "top_p": top_p,
        "max_tokens": max_tokens,
        "seed": 42,
        "stream": True,
    }
    logger.info(f"==== request ====\n{payload}")

    response = requests.post(
        api_base, headers=headers, json=payload, stream=True, timeout=1
    )
    text = ""
    for line in response.iter_lines():
        if line:
            data = line.decode("utf-8")
            if data.endswith("[DONE]"):
                break
            data = json.loads(data[6:])["choices"][0]["delta"]["content"]
            text += data
            yield {"text": text, "error_code": 0}


def yandexgpt_api_stream_iter(
    model_name, messages, temperature, max_tokens, api_base, api_key, folder_id
):
    api_key = api_key or os.environ["YANDEXGPT_API_KEY"]
    headers = {
        "Authorization": f"Api-Key {api_key}",
        "content-type": "application/json",
    }

    payload = {
        "modelUri": f"gpt://{folder_id}/{model_name}",
        "completionOptions": {
            "temperature": temperature,
            "max_tokens": max_tokens,
            "stream": True,
        },
        "messages": messages,
    }
    logger.info(f"==== request ====\n{payload}")

    # https://llm.api.cloud.yandex.net/foundationModels/v1/completion
    response = requests.post(
        api_base, headers=headers, json=payload, stream=True, timeout=60
    )
    text = ""
    for line in response.iter_lines():
        if line:
            data = json.loads(line.decode("utf-8"))
            data = data["result"]
            top_alternative = data["alternatives"][0]
            text = top_alternative["message"]["text"]
            yield {"text": text, "error_code": 0}

            status = top_alternative["status"]
            if status in (
                "ALTERNATIVE_STATUS_FINAL",
                "ALTERNATIVE_STATUS_TRUNCATED_FINAL",
            ):
                break


def cohere_api_stream_iter(
    client_name: str,
    model_id: str,
    messages: list,
    temperature: Optional[
        float
    ] = None,  # The SDK or API handles None for all parameters following
    top_p: Optional[float] = None,
    max_new_tokens: Optional[int] = None,
    api_key: Optional[str] = None,  # default is env var CO_API_KEY
    api_base: Optional[str] = None,
):
    import cohere

    OPENAI_TO_COHERE_ROLE_MAP = {
        "user": "User",
        "assistant": "Chatbot",
        "system": "System",
    }

    client = cohere.Client(
        api_key=api_key,
        base_url=api_base,
        client_name=client_name,
    )

    # prepare and log requests
    chat_history = [
        dict(
            role=OPENAI_TO_COHERE_ROLE_MAP[message["role"]], message=message["content"]
        )
        for message in messages[:-1]
    ]
    actual_prompt = messages[-1]["content"]

    gen_params = {
        "model": model_id,
        "messages": messages,
        "chat_history": chat_history,
        "prompt": actual_prompt,
        "temperature": temperature,
        "top_p": top_p,
        "max_new_tokens": max_new_tokens,
    }
    logger.info(f"==== request ====\n{gen_params}")

    # make request and stream response
    res = client.chat_stream(
        message=actual_prompt,
        chat_history=chat_history,
        model=model_id,
        temperature=temperature,
        max_tokens=max_new_tokens,
        p=top_p,
    )
    try:
        text = ""
        for streaming_item in res:
            if streaming_item.event_type == "text-generation":
                text += streaming_item.text
                yield {"text": text, "error_code": 0}
    except cohere.core.ApiError as e:
        logger.error(f"==== error from cohere api: {e} ====")
        yield {
            "text": f"**API REQUEST ERROR** Reason: {e}",
            "error_code": 1,
        }


<<<<<<< HEAD
def vertex_api_stream_iter(model_name, messages, temperature, top_p, max_new_tokens):
    import vertexai
    from vertexai.preview.generative_models import (
        GenerationConfig,
        GenerativeModel,
        Image,
    )

    project_id = os.environ.get("GCP_PROJECT_ID", None)
    location = os.environ.get("GCP_LOCATION", None)
    vertexai.init(project=project_id, location=location)

    text_messages = []
    for message in messages:
        if type(message) == str:
            text_messages.append(message)

    gen_params = {
        "model": model_name,
        "prompt": text_messages,
        "temperature": temperature,
        "top_p": top_p,
        "max_new_tokens": max_new_tokens,
    }
    logger.info(f"==== request ====\n{gen_params}")

    generator = GenerativeModel(model_name).generate_content(
        messages,
        stream=True,
        generation_config=GenerationConfig(
            top_p=top_p, max_output_tokens=max_new_tokens, temperature=temperature
        ),
    )

    ret = ""
    for chunk in generator:
        # NOTE(chris): This may be a vertex api error, below is HOTFIX: https://github.com/googleapis/python-aiplatform/issues/3129
        ret += chunk.candidates[0].content.parts[0]._raw_part.text
        # ret += chunk.text
        data = {
            "text": ret,
            "error_code": 0,
        }
        yield data
=======
def reka_api_stream_iter(
    model_name: str,
    messages: list,
    temperature: Optional[
        float
    ] = None,  # The SDK or API handles None for all parameters following
    top_p: Optional[float] = None,
    max_new_tokens: Optional[int] = None,
    api_key: Optional[str] = None,  # default is env var CO_API_KEY
    api_base: Optional[str] = None,
):
    api_key = api_key or os.environ["REKA_API_KEY"]

    OPENAI_TO_REKA_ROLE_MAP = {
        "user": "human",
        "assistant": "model",
        # system prompt passed as a human round
        "system": "human",
    }

    chat_history = []
    for message in messages:
        message_type = OPENAI_TO_REKA_ROLE_MAP[message["role"]]
        if not chat_history or chat_history[-1]["type"] != message_type:
            chat_history.append(
                dict(
                    type=message_type,
                    text=message["content"],
                )
            )
        else:
            # merge consecutive rounds with same role into one round
            chat_history[-1]["text"] += "\n\n" + message["content"]

    request = dict(
        model_name=model_name,
        conversation_history=chat_history,
        temperature=temperature,
        request_output_len=max_new_tokens,
        runtime_top_p=top_p,
        stream=True,
    )
    response = requests.post(
        api_base,
        stream=True,
        json=request,
        headers={
            "X-Api-Key": api_key,
        },
    )

    if response.status_code != 200:
        error_message = response.text
        logger.error(f"==== error from reka api: {error_message} ====")
        yield {
            "text": f"**API REQUEST ERROR** Reason: {error_message}",
            "error_code": 1,
        }
        return

    for line in response.iter_lines():
        line = line.decode("utf8")
        if not line.startswith("data: "):
            continue
        gen = json.loads(line[6:])
        yield {"text": gen["text"], "error_code": 0}
>>>>>>> 7524a58e
<|MERGE_RESOLUTION|>--- conflicted
+++ resolved
@@ -89,12 +89,11 @@
             api_base=model_api_dict["api_base"],
             api_key=model_api_dict["api_key"],
         )
-<<<<<<< HEAD
     elif model_api_dict["api_type"] == "vertex":
         prompt = conv.to_vertex_api_messages()
         stream_iter = vertex_api_stream_iter(
             model_name, prompt, temperature, top_p, max_new_tokens
-=======
+        )
     elif model_api_dict["api_type"] == "yandexgpt":
         # note: top_p parameter is unused by yandexgpt
 
@@ -119,7 +118,6 @@
             api_base=model_api_dict["api_base"],
             api_key=model_api_dict.get("api_key"),
             folder_id=model_api_dict.get("folder_id"),
->>>>>>> 7524a58e
         )
     elif model_api_dict["api_type"] == "cohere":
         messages = conv.to_openai_api_messages()
@@ -659,7 +657,6 @@
         }
 
 
-<<<<<<< HEAD
 def vertex_api_stream_iter(model_name, messages, temperature, top_p, max_new_tokens):
     import vertexai
     from vertexai.preview.generative_models import (
@@ -704,7 +701,8 @@
             "error_code": 0,
         }
         yield data
-=======
+
+
 def reka_api_stream_iter(
     model_name: str,
     messages: list,
@@ -770,5 +768,4 @@
         if not line.startswith("data: "):
             continue
         gen = json.loads(line[6:])
-        yield {"text": gen["text"], "error_code": 0}
->>>>>>> 7524a58e
+        yield {"text": gen["text"], "error_code": 0}